// SPDX-License-Identifier: UNLICENSED
// Copyright (c) 2023 Tokemak Foundation. All rights reserved.

pragma solidity 0.8.17;

import { IERC20Metadata } from "openzeppelin-contracts/token/ERC20/extensions/IERC20Metadata.sol";

import { IPool } from "src/interfaces/external/maverick/IPool.sol";
import { IPoolPositionDynamicSlim } from "src/interfaces/external/maverick/IPoolPositionDynamicSlim.sol";
import { Errors } from "src/utils/Errors.sol";
import { IPriceOracle } from "src/interfaces/oracles/IPriceOracle.sol";
import { ISpotPriceOracle } from "src/interfaces/oracles/ISpotPriceOracle.sol";
import { IRootPriceOracle } from "src/interfaces/oracles/IRootPriceOracle.sol";
import { ISystemRegistry } from "src/interfaces/ISystemRegistry.sol";
import { SecurityBase } from "src/security/SecurityBase.sol";
import { SystemComponent } from "src/SystemComponent.sol";
import { IPoolInformation } from "src/interfaces/external/maverick/IPoolInformation.sol";

<<<<<<< HEAD
=======
//slither-disable-start similar-names
>>>>>>> 25479c35
contract MavEthOracle is SystemComponent, IPriceOracle, SecurityBase, ISpotPriceOracle {
    /// @notice Emitted when new maximum bin width is set.
    event MaxTotalBinWidthSet(uint256 newMaxBinWidth);

    /// @notice Emitted when Maverick PoolInformation contract is set.
    event PoolInformationSet(address poolInformation);

    /// @notice Thrown when the total width of all bins being priced exceeds the max.
    error TotalBinWidthExceedsMax();

    /// @notice Thrown when token is not in pool.
    error InvalidToken();

    // 100 = 1% spacing, 10 = .1% spacing, 1 = .01% spacing etc.
    uint256 public maxTotalBinWidth = 50;

    /// @notice The PoolInformation Maverick contract.
    IPoolInformation public poolInformation;

    constructor(
        ISystemRegistry _systemRegistry,
        address _poolInformation
    ) SystemComponent(_systemRegistry) SecurityBase(address(_systemRegistry.accessController())) {
        Errors.verifyNotZero(address(_systemRegistry.rootPriceOracle()), "priceOracle");

        Errors.verifyNotZero(_poolInformation, "_poolInformation");
        poolInformation = IPoolInformation(_poolInformation);
    }

    /**
     * @notice Gives ability to set total bin width to system owner.
     * @param _maxTotalBinWidth New max bin width.
     */
    function setMaxTotalBinWidth(uint256 _maxTotalBinWidth) external onlyOwner {
        Errors.verifyNotZero(_maxTotalBinWidth, "_maxTotalbinWidth");
        maxTotalBinWidth = _maxTotalBinWidth;

        emit MaxTotalBinWidthSet(_maxTotalBinWidth);
    }

    /// @notice Gives ability to set PoolInformation contract to system owner
    function setPoolInformation(address _poolInformation) external onlyOwner {
        Errors.verifyNotZero(_poolInformation, "_poolInformation");
        poolInformation = IPoolInformation(_poolInformation);

        emit PoolInformationSet(_poolInformation);
    }

    /// @inheritdoc IPriceOracle
    function getPriceInEth(address _boostedPosition) external returns (uint256) {
        // slither-disable-start similar-names
        Errors.verifyNotZero(_boostedPosition, "_boostedPosition");

        IPoolPositionDynamicSlim boostedPosition = IPoolPositionDynamicSlim(_boostedPosition);
        IPool pool = IPool(boostedPosition.pool());

        Errors.verifyNotZero(address(pool), "pool");

        _checkSafeWidth(pool, boostedPosition);

        // Get reserves in boosted position.
        (uint256 reserveTokenA, uint256 reserveTokenB) = boostedPosition.getReserves();

        // Get total supply of lp tokens from boosted position.
        uint256 boostedPositionTotalSupply = boostedPosition.totalSupply();

        IRootPriceOracle rootPriceOracle = systemRegistry.rootPriceOracle();

        // Price pool tokens.
        uint256 priceInEthTokenA = rootPriceOracle.getPriceInEth(address(pool.tokenA()));
        uint256 priceInEthTokenB = rootPriceOracle.getPriceInEth(address(pool.tokenB()));

        // Calculate total value of each token in boosted position.
        uint256 totalBoostedPositionValueTokenA = reserveTokenA * priceInEthTokenA;
        uint256 totalBoostedPositionValueTokenB = reserveTokenB * priceInEthTokenB;

        // Return price of lp token in boosted position.
        return (totalBoostedPositionValueTokenA + totalBoostedPositionValueTokenB) / boostedPositionTotalSupply;
        // slither-disable-end similar-names
    }

    /// @inheritdoc ISpotPriceOracle
<<<<<<< HEAD
    /// @dev This function gets price using Maverick's `PoolInformation` contract.
=======
>>>>>>> 25479c35
    function getSpotPrice(
        address token,
        address poolAddress,
        address
    ) public returns (uint256 price, address actualQuoteToken) {
        Errors.verifyNotZero(poolAddress, "poolAddress");
<<<<<<< HEAD
=======

>>>>>>> 25479c35
        IPool pool = IPool(poolAddress);

        address tokenA = address(pool.tokenA());
        address tokenB = address(pool.tokenB());

        // Determine if the input token is tokenA
        bool isTokenA = token == tokenA;

        // Determine actualQuoteToken as the opposite of the input token
        actualQuoteToken = isTokenA ? tokenB : tokenA;

        // Validate if the input token is either tokenA or tokenB
        if (!isTokenA && token != tokenB) revert InvalidToken();

<<<<<<< HEAD
=======
        price = _getSpotPrice(token, pool, isTokenA);
    }

    /// @inheritdoc ISpotPriceOracle
    function getSafeSpotPriceInfo(
        // solhint-disable-next-line no-unused-vars
        address pool,
        // solhint-disable-next-line no-unused-vars
        address _boostedPosition,
        address // we omit quoteToken as we get pricing info from the pool.
            // It's aligned with the requested quoteToken in RootPriceOracle.getRangePricesLP
            // solhint-disable-next-line no-unused-vars
    ) external returns (uint256 totalLPSupply, ISpotPriceOracle.ReserveItemInfo[] memory reserves) {
        revert Errors.NotImplemented(); // Postponed until we have Maverick added to the system.
    }

    /// @dev This function gets price using Maverick's `PoolInformation` contract
    function _getSpotPrice(address token, IPool pool, bool isTokenA) private returns (uint256 price) {
>>>>>>> 25479c35
        price = poolInformation.calculateSwap(
            pool,
            uint128(10 ** IERC20Metadata(token).decimals()), // amount
            isTokenA, // tokenAIn
            false, // exactOutput
            0 // sqrtPriceLimit
        );

        // Maverick Fee is in 1e18.
        // https://docs.mav.xyz/guides/technical-reference/pool#fn-fee
        price = (price * 1e18) / (1e18 - pool.fee());
    }
<<<<<<< HEAD
}
=======

    ///@dev Check that total width of all bins in position does not exceed what we deem safe
    function _checkSafeWidth(IPool pool, IPoolPositionDynamicSlim boostedPosition) private {
        if (pool.tickSpacing() * boostedPosition.allBinIds().length > maxTotalBinWidth) {
            revert TotalBinWidthExceedsMax();
        }
    }
}
//slither-disable-end similar-names
>>>>>>> 25479c35
<|MERGE_RESOLUTION|>--- conflicted
+++ resolved
@@ -16,10 +16,7 @@
 import { SystemComponent } from "src/SystemComponent.sol";
 import { IPoolInformation } from "src/interfaces/external/maverick/IPoolInformation.sol";
 
-<<<<<<< HEAD
-=======
 //slither-disable-start similar-names
->>>>>>> 25479c35
 contract MavEthOracle is SystemComponent, IPriceOracle, SecurityBase, ISpotPriceOracle {
     /// @notice Emitted when new maximum bin width is set.
     event MaxTotalBinWidthSet(uint256 newMaxBinWidth);
@@ -102,20 +99,13 @@
     }
 
     /// @inheritdoc ISpotPriceOracle
-<<<<<<< HEAD
-    /// @dev This function gets price using Maverick's `PoolInformation` contract.
-=======
->>>>>>> 25479c35
     function getSpotPrice(
         address token,
         address poolAddress,
         address
     ) public returns (uint256 price, address actualQuoteToken) {
         Errors.verifyNotZero(poolAddress, "poolAddress");
-<<<<<<< HEAD
-=======
 
->>>>>>> 25479c35
         IPool pool = IPool(poolAddress);
 
         address tokenA = address(pool.tokenA());
@@ -130,8 +120,6 @@
         // Validate if the input token is either tokenA or tokenB
         if (!isTokenA && token != tokenB) revert InvalidToken();
 
-<<<<<<< HEAD
-=======
         price = _getSpotPrice(token, pool, isTokenA);
     }
 
@@ -150,7 +138,6 @@
 
     /// @dev This function gets price using Maverick's `PoolInformation` contract
     function _getSpotPrice(address token, IPool pool, bool isTokenA) private returns (uint256 price) {
->>>>>>> 25479c35
         price = poolInformation.calculateSwap(
             pool,
             uint128(10 ** IERC20Metadata(token).decimals()), // amount
@@ -163,9 +150,6 @@
         // https://docs.mav.xyz/guides/technical-reference/pool#fn-fee
         price = (price * 1e18) / (1e18 - pool.fee());
     }
-<<<<<<< HEAD
-}
-=======
 
     ///@dev Check that total width of all bins in position does not exceed what we deem safe
     function _checkSafeWidth(IPool pool, IPoolPositionDynamicSlim boostedPosition) private {
@@ -174,5 +158,4 @@
         }
     }
 }
-//slither-disable-end similar-names
->>>>>>> 25479c35
+//slither-disable-end similar-names