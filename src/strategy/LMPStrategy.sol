--- conflicted
+++ resolved
@@ -420,19 +420,6 @@
         address dvPoolAddress;
 
         // Out Destination
-<<<<<<< HEAD
-        IDestinationVault dest = IDestinationVault(params.destinationOut);
-        address[] memory lstTokens = dest.underlyingTokens();
-        uint256 numLsts = lstTokens.length;
-        address dvPoolAddress = dest.getPool();
-        if (address(dest) == address(lmpVault)) {
-            for (uint256 i = 0; i < numLsts; ++i) {
-            uint256 priceSafe = pricer.getPriceInEth(lstTokens[i]);
-            uint256 priceSpot = pricer.getSpotPriceInEth(lstTokens[i], dvPoolAddress);
-            // For out destination, the pool tokens should not be lower than safe price by tolerance
-            if (priceSafe > priceSpot) {
-                if (((priceSafe * 1.0e18 / priceSpot - 1.0e18) * 10_000) / 1.0e18 > tolerance) {
-=======
         if (params.destinationOut != address(lmpVault)) {
             dest = IDestinationVault(params.destinationOut);
             lstTokens = dest.underlyingTokens();
@@ -443,14 +430,12 @@
                 uint256 priceSpot = pricer.getSpotPriceInEth(lstTokens[i], dvPoolAddress);
                 // For out destination, the pool tokens should not be lower than safe price by tolerance
                 if ((priceSafe == 0) || (priceSpot == 0)) {
->>>>>>> 25479c35
                     return false;
                 } else if (priceSafe > priceSpot) {
                     if (((priceSafe * 1.0e18 / priceSpot - 1.0e18) * 10_000) / 1.0e18 > tolerance) {
                         return false;
                     }
                 }
-            }
             }
         }
         
