--- conflicted
+++ resolved
@@ -369,8 +369,6 @@
         managementFeeSink = newManagementFeeSink;
     }
 
-<<<<<<< HEAD
-=======
     /// @notice Sets the address that will receive management fees.
     /// @dev Zero address allowable.  Disables fees.
     /// @param newManagementFeeSink New managment fee address.
@@ -381,7 +379,6 @@
         managementFeeSink = newManagementFeeSink;
     }
 
->>>>>>> 76939de7
     /// @notice Set the rewarder contract used by the vault.
     /// @param _rewarder Address of new rewarder.
     function setRewarder(address _rewarder) external {
