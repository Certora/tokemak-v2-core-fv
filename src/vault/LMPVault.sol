--- conflicted
+++ resolved
@@ -156,12 +156,9 @@
     /// @notice Pending management fee.  Used as placeholder for new `managementFeeBps` within range of fee take.
     uint16 public pendingManagementFeeBps;
 
-<<<<<<< HEAD
-=======
     /// @notice Rewarders that have been replaced.
     EnumerableSet.AddressSet internal pastRewarders;
 
->>>>>>> 25479c35
     error TooFewAssets(uint256 requested, uint256 actual);
     error WithdrawShareCalcInvalid(uint256 currentShares, uint256 cachedShares);
     error InvalidFee(uint256 newFee);
@@ -372,13 +369,18 @@
         managementFeeSink = newManagementFeeSink;
     }
 
-<<<<<<< HEAD
-    /// @notice Set the rewarder contract used by the vault
-    /// @dev Must be set immediately on initialization/creation and only once
-=======
+    /// @notice Sets the address that will receive management fees.
+    /// @dev Zero address allowable.  Disables fees.
+    /// @param newManagementFeeSink New managment fee address.
+    function setManagementFeeSink(address newManagementFeeSink) external onlyOwner {
+        emit ManagementFeeSinkSet(newManagementFeeSink);
+
+        // slither-disable-next-line missing-zero-check
+        managementFeeSink = newManagementFeeSink;
+    }
+
     /// @notice Set the rewarder contract used by the vault.
     /// @param _rewarder Address of new rewarder.
->>>>>>> 25479c35
     function setRewarder(address _rewarder) external {
         // Factory needs to be able to call for vault creation.
         if (msg.sender != factory && !_hasRole(Roles.LMP_REWARD_MANAGER_ROLE, msg.sender)) {
