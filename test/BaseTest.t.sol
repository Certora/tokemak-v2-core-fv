--- conflicted
+++ resolved
@@ -172,19 +172,11 @@
         MainRewarder mainRewarder = MainRewarder(
             new LMPVaultMainRewarder(
                 systemRegistry, // registry
-<<<<<<< HEAD
-                lmpVault, // stakeTracker
-                asset, // address(mockAsset("MAIN_REWARD", "MAIN_REWARD", 0)), // rewardToken
-                800, // newRewardRatio
-                100, // durationInBlock
-                allowExtras
-=======
                 asset,
                 800, // newRewardRatio
                 100, // durationInBlock
                 allowExtras,
                 lmpVault
->>>>>>> 25479c35
             )
         );
         vm.label(address(mainRewarder), "Main Rewarder");
