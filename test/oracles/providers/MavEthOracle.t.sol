--- conflicted
+++ resolved
@@ -9,10 +9,7 @@
     WETH9_ADDRESS,
     TOKE_MAINNET,
     WSTETH_MAINNET,
-<<<<<<< HEAD
-=======
     MAV_WSTETH_WETH_BOOSTED_POS,
->>>>>>> 25479c35
     MAV_WSTETH_WETH_POOL,
     MAV_POOL_INFORMATION,
     WETH_MAINNET
@@ -163,8 +160,6 @@
         // Asking for Weth -> address(0), so should return wsEth.
         assertEq(actualQuoteToken, WSTETH_MAINNET);
     }
-<<<<<<< HEAD
-=======
 }
 
 contract GetSafeSpotPriceInfo is MavEthOracleTest {
@@ -174,5 +169,4 @@
         (uint256 totalLPSupply, ISpotPriceOracle.ReserveItemInfo[] memory reserves) =
             mavOracle.getSafeSpotPriceInfo(MAV_WSTETH_WETH_POOL, MAV_WSTETH_WETH_BOOSTED_POS, WETH_MAINNET);
     }
->>>>>>> 25479c35
 }