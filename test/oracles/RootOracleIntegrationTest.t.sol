// SPDX-License-Identifier: UNLICENSED
// Copyright (c) 2023 Tokemak Foundation. All rights reserved.

pragma solidity 0.8.17;

// solhint-disable func-name-mixedcase
// solhint-disable var-name-mixedcase
// solhint-disable max-states-count
import { Test } from "forge-std/Test.sol";
import {
    BAL_VAULT,
    CURVE_META_REGISTRY_MAINNET,
    WSTETH_MAINNET,
    STETH_MAINNET,
    RETH_MAINNET,
    DAI_MAINNET,
    USDC_MAINNET,
    USDT_MAINNET,
    CBETH_MAINNET,
    WETH_MAINNET,
    STETH_CL_FEED_MAINNET,
    RETH_CL_FEED_MAINNET,
    DAI_CL_FEED_MAINNET,
    USDC_CL_FEED_MAINNET,
    USDT_CL_FEED_MAINNET,
    CBETH_CL_FEED_MAINNET,
    USDC_DAI_USDT_BAL_POOL,
    CBETH_WSTETH_BAL_POOL,
    RETH_WETH_BAL_POOL,
    WSETH_WETH_BAL_POOL,
    ST_ETH_CURVE_LP_TOKEN_MAINNET,
    STETH_ETH_CURVE_POOL,
    THREE_CURVE_POOL_MAINNET_LP,
    STETH_ETH_UNIV2,
    ETH_USDT_UNIV2,
    WETH9_ADDRESS,
    CURVE_ETH,
    THREE_CURVE_MAINNET,
    USDC_IN_USD_CL_FEED_MAINNET,
    ETH_CL_FEED_MAINNET,
    STETH_STABLESWAP_NG_POOL,
    RETH_WSTETH_CURVE_POOL_LP,
    RETH_WSTETH_CURVE_POOL,
    RETH_WETH_CURVE_POOL,
    RETH_ETH_CURVE_LP,
    TOKE_MAINNET,
    WSTETH_WETH_MAV,
    USDT_IN_USD_CL_FEED_MAINNET,
    CRVUSD_MAINNET,
    USDP_CL_FEED_MAINNET,
    TUSD_CL_FEED_MAINNET,
    FRAX_MAINNET,
    SUSD_MAINNET,
    USDP_MAINNET,
    TUSD_MAINNET,
    USDP_CL_FEED_MAINNET,
    TUSD_CL_FEED_MAINNET,
    FRAX_CL_FEED_MAINNET,
    SUSD_CL_FEED_MAINNET,
    USDC_STABLESWAP_NG_POOL,
    USDT_STABLESWAP_NG_POOL,
    TUSD_STABLESWAP_NG_POOL,
    USDP_STABLESWAP_NG_POOL,
    FRAX_STABLESWAP_NG_POOL,
    SUSD_STABLESWAP_NG_POOL,
    CRV_ETH_CURVE_V2_LP,
    LDO_ETH_CURVE_V2_LP,
    CRV_ETH_CURVE_V2_POOL,
    LDO_ETH_CURVE_V2_POOL,
    CRV_CL_FEED_MAINNET,
    LDO_CL_FEED_MAINNET,
    CRV_MAINNET,
    LDO_MAINNET,
    STG_MAINNET,
    STG_CL_FEED_MAINNET,
    STG_USDC_CURVE_V2_LP,
    STG_USDC_V2_POOL,
    BADGER_MAINNET,
    WBTC_MAINNET,
    BADGER_CL_FEED_MAINNET,
    BTC_CL_FEED_MAINNET,
    WBTC_BADGER_CURVE_V2_LP,
    WBTC_BADGER_V2_POOL,
    FRXETH_MAINNET,
    MAV_POOL_INFORMATION,
    FRAX_USDC,
    FRAX_USDC_LP,
    SFRXETH_MAINNET,
    WSETH_RETH_SFRXETH_BAL_POOL,
    STETH_WETH_CURVE_POOL_CONCENTRATED,
    STETH_WETH_CURVE_POOL_CONCENTRATED_LP
} from "../utils/Addresses.sol";

import { SystemRegistry } from "src/SystemRegistry.sol";
import { RootPriceOracle, IPriceOracle, ISpotPriceOracle } from "src/oracles/RootPriceOracle.sol";
import { AccessController, Roles } from "src/security/AccessController.sol";
import { BalancerLPComposableStableEthOracle } from "src/oracles/providers/BalancerLPComposableStableEthOracle.sol";
import { BalancerLPMetaStableEthOracle } from "src/oracles/providers/BalancerLPMetaStableEthOracle.sol";
import { ChainlinkOracle } from "src/oracles/providers/ChainlinkOracle.sol";
import { CurveV1StableEthOracle } from "src/oracles/providers/CurveV1StableEthOracle.sol";
import { EthPeggedOracle } from "src/oracles/providers/EthPeggedOracle.sol";
import { UniswapV2EthOracle } from "src/oracles/providers/UniswapV2EthOracle.sol";
import { WstETHEthOracle } from "src/oracles/providers/WstETHEthOracle.sol";
import { MavEthOracle } from "src/oracles/providers/MavEthOracle.sol";
import { CurveV2CryptoEthOracle } from "src/oracles/providers/CurveV2CryptoEthOracle.sol";
import { BaseOracleDenominations } from "src/oracles/providers/base/BaseOracleDenominations.sol";
import { CustomSetOracle } from "src/oracles/providers/CustomSetOracle.sol";
import { CrvUsdOracle } from "test/mocks/CrvUsdOracle.sol";

import { IVault as IBalancerVault } from "src/interfaces/external/balancer/IVault.sol";
import { CurveResolverMainnet, ICurveResolver, ICurveMetaRegistry } from "src/utils/CurveResolverMainnet.sol";
import { IAggregatorV3Interface } from "src/interfaces/external/chainlink/IAggregatorV3Interface.sol";

/**
 * This series of tests compares expected values with contract calculated values for lp token pricing.  Below is a guide
 *      that can be used to add tests to this contract.
 *
 *      1) Using `vm.createSelectFork`, create a new fork at a recent block number.  This ensures that the safe price
 *            calculated is using recent data.
 *      2) Register new pool with `priceOracle`, check to see if individual tokens need to be registered with Chainlink
 *            or Tellor, and if lp token needs to be registered with a specific lp token oracle.
 *      3) Using an external source (coingecko, protocol UI, Etherscan), retrieve total value of the pool in USD.
 *            Divide this value by the current price of Eth in USD to get the total value of the pool in Eth.
 *      4) Normalize value of pool in Eth to e18, divide by total number of lp tokens (will already be in e18 in most
 *            cases). Normalize value returned to e18 decimals, this will be the value expected to be returned by
 *            the safe price contract.
 */
contract RootOracleIntegrationTest is Test {
    address public constant ETH_IN_USD = address(bytes20("ETH_IN_USD"));

    SystemRegistry public systemRegistry;
    RootPriceOracle public priceOracle;
    AccessController public accessControl;
    CurveResolverMainnet public curveResolver;

    BalancerLPComposableStableEthOracle public balancerComposableOracle;
    BalancerLPMetaStableEthOracle public balancerMetaOracle;
    ChainlinkOracle public chainlinkOracle;
    CurveV1StableEthOracle public curveStableOracle;
    EthPeggedOracle public ethPegOracle;
    UniswapV2EthOracle public uniV2EthOracle;
    WstETHEthOracle public wstEthOracle;
    MavEthOracle public mavEthOracle;
    CurveV2CryptoEthOracle public curveCryptoOracle;
    CustomSetOracle public customSetOracle;
    CrvUsdOracle public crvUsdOracle;

    function setUp() public virtual {
        vm.createSelectFork(vm.envString("MAINNET_RPC_URL"), 17_474_729);

        // Set up system level contracts.
        systemRegistry = new SystemRegistry(TOKE_MAINNET, WETH9_ADDRESS);
        accessControl = new AccessController(address(systemRegistry));

        systemRegistry.setAccessController(address(accessControl));
        priceOracle = new RootPriceOracle(systemRegistry);

        systemRegistry.setRootPriceOracle(address(priceOracle));
        curveResolver = new CurveResolverMainnet(ICurveMetaRegistry(CURVE_META_REGISTRY_MAINNET));

        // Set up various oracle contracts
        balancerComposableOracle = new BalancerLPComposableStableEthOracle(systemRegistry, IBalancerVault(BAL_VAULT));
        balancerMetaOracle = new BalancerLPMetaStableEthOracle(systemRegistry, IBalancerVault(BAL_VAULT));
        chainlinkOracle = new ChainlinkOracle(systemRegistry);
        curveStableOracle = new CurveV1StableEthOracle(systemRegistry, ICurveResolver(curveResolver));
        ethPegOracle = new EthPeggedOracle(systemRegistry);
        uniV2EthOracle = new UniswapV2EthOracle(systemRegistry);
        wstEthOracle = new WstETHEthOracle(systemRegistry, WSTETH_MAINNET);
        mavEthOracle = new MavEthOracle(systemRegistry, MAV_POOL_INFORMATION);
        curveCryptoOracle = new CurveV2CryptoEthOracle(systemRegistry, ICurveResolver(curveResolver));
        customSetOracle = new CustomSetOracle(systemRegistry, 52 weeks); // Max age doesn't matter for testing.
        crvUsdOracle = new CrvUsdOracle(
            systemRegistry,
            IAggregatorV3Interface(USDC_IN_USD_CL_FEED_MAINNET),
            IAggregatorV3Interface(USDT_IN_USD_CL_FEED_MAINNET),
            IAggregatorV3Interface(ETH_CL_FEED_MAINNET)
        );

        //
        // Make persistent for multiple forks
        //
        vm.makePersistent(address(systemRegistry));
        vm.makePersistent(address(accessControl));
        vm.makePersistent(address(priceOracle));
        vm.makePersistent(address(curveResolver));
        vm.makePersistent(address(balancerComposableOracle));
        vm.makePersistent(address(balancerMetaOracle));
        vm.makePersistent(address(chainlinkOracle));
        vm.makePersistent(address(curveStableOracle));
        vm.makePersistent(address(ethPegOracle));
        vm.makePersistent(address(uniV2EthOracle));
        vm.makePersistent(address(wstEthOracle));
        vm.makePersistent(address(mavEthOracle));
        vm.makePersistent(address(curveCryptoOracle));
        vm.makePersistent(address(customSetOracle));
        vm.makePersistent(address(crvUsdOracle));

        //
        // Root price oracle setup
        //
        priceOracle.registerMapping(STETH_MAINNET, IPriceOracle(address(chainlinkOracle)));
        priceOracle.registerMapping(RETH_MAINNET, IPriceOracle(address(chainlinkOracle)));
        priceOracle.registerMapping(DAI_MAINNET, IPriceOracle(address(chainlinkOracle)));
        priceOracle.registerMapping(USDC_MAINNET, IPriceOracle(address(chainlinkOracle)));
        priceOracle.registerMapping(USDT_MAINNET, IPriceOracle(address(chainlinkOracle)));
        priceOracle.registerMapping(CBETH_MAINNET, IPriceOracle(address(chainlinkOracle)));
        priceOracle.registerMapping(FRAX_MAINNET, IPriceOracle(address(chainlinkOracle)));
        priceOracle.registerMapping(SUSD_MAINNET, IPriceOracle(address(chainlinkOracle)));
        priceOracle.registerMapping(USDP_MAINNET, IPriceOracle(address(chainlinkOracle)));
        priceOracle.registerMapping(TUSD_MAINNET, IPriceOracle(address(chainlinkOracle)));
        priceOracle.registerMapping(CRVUSD_MAINNET, IPriceOracle(address(crvUsdOracle)));
        priceOracle.registerMapping(CRV_MAINNET, IPriceOracle(address(chainlinkOracle)));
        priceOracle.registerMapping(LDO_MAINNET, IPriceOracle(address(chainlinkOracle)));
        priceOracle.registerMapping(STG_MAINNET, IPriceOracle(address(chainlinkOracle)));
        priceOracle.registerMapping(BADGER_MAINNET, IPriceOracle(address(chainlinkOracle)));
        priceOracle.registerMapping(WBTC_MAINNET, IPriceOracle(address(chainlinkOracle)));
        priceOracle.registerMapping(ETH_IN_USD, IPriceOracle(address(chainlinkOracle)));

        // Balancer composable stable pool
        priceOracle.registerMapping(USDC_DAI_USDT_BAL_POOL, IPriceOracle(address(balancerComposableOracle)));

        // Balancer meta stable pool
        priceOracle.registerMapping(CBETH_WSTETH_BAL_POOL, IPriceOracle(address(balancerMetaOracle)));
        priceOracle.registerMapping(RETH_WETH_BAL_POOL, IPriceOracle(address(balancerMetaOracle)));
        priceOracle.registerMapping(WSETH_WETH_BAL_POOL, IPriceOracle(address(balancerMetaOracle)));

        // Curve V1
        priceOracle.registerMapping(ST_ETH_CURVE_LP_TOKEN_MAINNET, IPriceOracle(address(curveStableOracle)));
        priceOracle.registerMapping(THREE_CURVE_POOL_MAINNET_LP, IPriceOracle(address(curveStableOracle)));
        priceOracle.registerMapping(RETH_WSTETH_CURVE_POOL_LP, IPriceOracle(address(curveStableOracle)));
        priceOracle.registerMapping(STETH_STABLESWAP_NG_POOL, IPriceOracle(address(curveStableOracle)));
        priceOracle.registerMapping(USDC_STABLESWAP_NG_POOL, IPriceOracle(address(curveStableOracle)));
        priceOracle.registerMapping(USDT_STABLESWAP_NG_POOL, IPriceOracle(address(curveStableOracle)));
        priceOracle.registerMapping(TUSD_STABLESWAP_NG_POOL, IPriceOracle(address(curveStableOracle)));
        priceOracle.registerMapping(USDP_STABLESWAP_NG_POOL, IPriceOracle(address(curveStableOracle)));
        priceOracle.registerMapping(FRAX_STABLESWAP_NG_POOL, IPriceOracle(address(curveStableOracle)));
        priceOracle.registerMapping(SUSD_STABLESWAP_NG_POOL, IPriceOracle(address(curveStableOracle)));

        // CurveV2
        priceOracle.registerMapping(RETH_ETH_CURVE_LP, IPriceOracle(address(curveCryptoOracle)));
        priceOracle.registerMapping(CRV_ETH_CURVE_V2_LP, IPriceOracle(address(curveCryptoOracle)));
        priceOracle.registerMapping(LDO_ETH_CURVE_V2_LP, IPriceOracle(address(curveCryptoOracle)));
        priceOracle.registerMapping(STG_USDC_CURVE_V2_LP, IPriceOracle(address(curveCryptoOracle)));
        priceOracle.registerMapping(WBTC_BADGER_CURVE_V2_LP, IPriceOracle(address(curveCryptoOracle)));

        // UniV2
        priceOracle.registerMapping(STETH_ETH_UNIV2, IPriceOracle(address(uniV2EthOracle)));
        priceOracle.registerMapping(ETH_USDT_UNIV2, IPriceOracle(address(uniV2EthOracle)));

        // Mav
        priceOracle.registerMapping(WSTETH_WETH_MAV, IPriceOracle(address(mavEthOracle)));

        // Eth 1:1 setup
        priceOracle.registerMapping(WETH9_ADDRESS, IPriceOracle(address(ethPegOracle)));
        priceOracle.registerMapping(CURVE_ETH, IPriceOracle(address(ethPegOracle)));

        // Lst special pricing case setup
        priceOracle.registerMapping(WSTETH_MAINNET, IPriceOracle(address(wstEthOracle)));

        // Custom oracle
        priceOracle.registerMapping(FRXETH_MAINNET, IPriceOracle(address(customSetOracle)));

        // Chainlink setup
        chainlinkOracle.registerChainlinkOracle(
            STETH_MAINNET,
            IAggregatorV3Interface(STETH_CL_FEED_MAINNET),
            BaseOracleDenominations.Denomination.ETH,
            24 hours
        );
        chainlinkOracle.registerChainlinkOracle(
            RETH_MAINNET,
            IAggregatorV3Interface(RETH_CL_FEED_MAINNET),
            BaseOracleDenominations.Denomination.ETH,
            24 hours
        );
        chainlinkOracle.registerChainlinkOracle(
            DAI_MAINNET, IAggregatorV3Interface(DAI_CL_FEED_MAINNET), BaseOracleDenominations.Denomination.ETH, 24 hours
        );
        chainlinkOracle.registerChainlinkOracle(
            USDC_MAINNET,
            IAggregatorV3Interface(USDC_CL_FEED_MAINNET),
            BaseOracleDenominations.Denomination.ETH,
            24 hours
        );
        chainlinkOracle.registerChainlinkOracle(
            USDT_MAINNET,
            IAggregatorV3Interface(USDT_CL_FEED_MAINNET),
            BaseOracleDenominations.Denomination.ETH,
            24 hours
        );
        chainlinkOracle.registerChainlinkOracle(
            CBETH_MAINNET,
            IAggregatorV3Interface(CBETH_CL_FEED_MAINNET),
            BaseOracleDenominations.Denomination.ETH,
            24 hours
        );
        chainlinkOracle.registerChainlinkOracle(
            FRAX_MAINNET,
            IAggregatorV3Interface(FRAX_CL_FEED_MAINNET),
            BaseOracleDenominations.Denomination.ETH,
            24 hours
        );
        chainlinkOracle.registerChainlinkOracle(
            USDP_MAINNET,
            IAggregatorV3Interface(USDP_CL_FEED_MAINNET),
            BaseOracleDenominations.Denomination.ETH,
            24 hours
        );
        chainlinkOracle.registerChainlinkOracle(
            TUSD_MAINNET,
            IAggregatorV3Interface(TUSD_CL_FEED_MAINNET),
            BaseOracleDenominations.Denomination.ETH,
            24 hours
        );
        chainlinkOracle.registerChainlinkOracle(
            SUSD_MAINNET,
            IAggregatorV3Interface(SUSD_CL_FEED_MAINNET),
            BaseOracleDenominations.Denomination.ETH,
            24 hours
        );
        chainlinkOracle.registerChainlinkOracle(
            CRV_MAINNET, IAggregatorV3Interface(CRV_CL_FEED_MAINNET), BaseOracleDenominations.Denomination.ETH, 24 hours
        );
        chainlinkOracle.registerChainlinkOracle(
            LDO_MAINNET, IAggregatorV3Interface(LDO_CL_FEED_MAINNET), BaseOracleDenominations.Denomination.ETH, 24 hours
        );
        chainlinkOracle.registerChainlinkOracle(
            BADGER_MAINNET,
            IAggregatorV3Interface(BADGER_CL_FEED_MAINNET),
            BaseOracleDenominations.Denomination.ETH,
            2 hours
        );
        chainlinkOracle.registerChainlinkOracle(
            WBTC_MAINNET,
            IAggregatorV3Interface(BTC_CL_FEED_MAINNET),
            BaseOracleDenominations.Denomination.ETH,
            24 hours
        );
        chainlinkOracle.registerChainlinkOracle(
            ETH_IN_USD, IAggregatorV3Interface(ETH_CL_FEED_MAINNET), BaseOracleDenominations.Denomination.USD, 0
        );

        // Curve V1 pool setup
        curveStableOracle.registerPool(STETH_ETH_CURVE_POOL, ST_ETH_CURVE_LP_TOKEN_MAINNET, true);
        curveStableOracle.registerPool(THREE_CURVE_MAINNET, THREE_CURVE_POOL_MAINNET_LP, false);
        curveStableOracle.registerPool(STETH_STABLESWAP_NG_POOL, STETH_STABLESWAP_NG_POOL, false);
        curveStableOracle.registerPool(RETH_WSTETH_CURVE_POOL, RETH_WSTETH_CURVE_POOL_LP, false);
        curveStableOracle.registerPool(USDC_STABLESWAP_NG_POOL, USDC_STABLESWAP_NG_POOL, false);
        curveStableOracle.registerPool(USDT_STABLESWAP_NG_POOL, USDT_STABLESWAP_NG_POOL, false);
        curveStableOracle.registerPool(TUSD_STABLESWAP_NG_POOL, TUSD_STABLESWAP_NG_POOL, false);
        curveStableOracle.registerPool(USDP_STABLESWAP_NG_POOL, USDP_STABLESWAP_NG_POOL, false);
        curveStableOracle.registerPool(FRAX_STABLESWAP_NG_POOL, FRAX_STABLESWAP_NG_POOL, false);

        // Curve V2 pool setup
        curveCryptoOracle.registerPool(RETH_WETH_CURVE_POOL, RETH_ETH_CURVE_LP, false);
        curveCryptoOracle.registerPool(CRV_ETH_CURVE_V2_POOL, CRV_ETH_CURVE_V2_LP, false);
        curveCryptoOracle.registerPool(LDO_ETH_CURVE_V2_POOL, LDO_ETH_CURVE_V2_LP, false);
        curveCryptoOracle.registerPool(STG_USDC_V2_POOL, STG_USDC_CURVE_V2_LP, false);
        curveCryptoOracle.registerPool(WBTC_BADGER_V2_POOL, WBTC_BADGER_CURVE_V2_LP, false);

        // Uni pool setup
        uniV2EthOracle.register(STETH_ETH_UNIV2);
        uniV2EthOracle.register(ETH_USDT_UNIV2);

        // Custom oracle setup
<<<<<<< HEAD
<<<<<<< HEAD
        address[] memory tokens = new address[](1);
        uint256[] memory maxAges = new uint256[](1);
=======
        address[] memory tokens = new address[](2);
        uint256[] memory maxAges = new uint256[](2);
>>>>>>> 76939de7
        tokens[0] = FRXETH_MAINNET;
        tokens[1] = SFRXETH_MAINNET;
        maxAges[0] = 50 weeks;
<<<<<<< HEAD
=======
        address[] memory tokens = new address[](2);
        uint256[] memory maxAges = new uint256[](2);
        tokens[0] = FRXETH_MAINNET;
        tokens[1] = SFRXETH_MAINNET;
        maxAges[0] = 50 weeks;
        maxAges[1] = 50 weeks;
>>>>>>> 25479c35fa4a5ca88030299eb69e06ebfa8f97c6
=======
        maxAges[1] = 50 weeks;
>>>>>>> 76939de7

        accessControl.setupRole(Roles.ORACLE_MANAGER_ROLE, address(this));

        customSetOracle.registerTokens(tokens, maxAges);
<<<<<<< HEAD
<<<<<<< HEAD
=======
=======
>>>>>>> 76939de7

        // Set up for spot pricing used across multiple test contracts.  Rest can be found in individual contracts.
        priceOracle.registerPoolMapping(THREE_CURVE_MAINNET, curveStableOracle);
        priceOracle.registerPoolMapping(STETH_ETH_CURVE_POOL, curveStableOracle);
<<<<<<< HEAD
>>>>>>> 25479c35fa4a5ca88030299eb69e06ebfa8f97c6
=======
>>>>>>> 76939de7
    }

    function _getTwoPercentTolerance(uint256 price) internal pure returns (uint256 upperBound, uint256 lowerBound) {
        uint256 twoPercentToleranceValue = (price * 2) / 100;

        upperBound = price + twoPercentToleranceValue;
        lowerBound = price - twoPercentToleranceValue;
    }
}

contract GetPriceInQuote is RootOracleIntegrationTest {
    function test_LowDecimalQuote() public {
        vm.createSelectFork(vm.envString("MAINNET_RPC_URL"), 18_021_563);

        // stEth in usdc
        // calculated - 1724550123
        // safe price - 1736857822
        uint256 calculatedPrice = uint256(1_724_550_123);
        uint256 safePrice = priceOracle.getPriceInQuote(STETH_MAINNET, USDC_MAINNET);
        (uint256 upperBound, uint256 lowerBound) = _getTwoPercentTolerance(calculatedPrice);
        assertGt(upperBound, safePrice);
        assertLt(lowerBound, safePrice);
    }

    function test_NonStableQuoteButMatchingDecimals() external {
        vm.createSelectFork(vm.envString("MAINNET_RPC_URL"), 18_021_563);

        // usdt in crv
        // calculated - 2032995638000000000
        // safe price - 2017150178107977497
        uint256 calculatedPrice = uint256(2_032_995_638_000_000_000);
        uint256 safePrice = priceOracle.getPriceInQuote(USDT_MAINNET, CRV_MAINNET);
        (uint256 upperBound, uint256 lowerBound) = _getTwoPercentTolerance(calculatedPrice);

        assertGt(upperBound, safePrice);
        assertLt(lowerBound, safePrice);
<<<<<<< HEAD
    }

    function test_WETHAsAQuoteAndNonMatchingDecimals() public {
        vm.createSelectFork(vm.envString("MAINNET_RPC_URL"), 19_177_575);

        // Current ETH Price:  $2,381.53  - 1 ETH
        // Current USDC Price: $1.00      - 0.00042001e18 ETH

        uint256 calculatedPrice = uint256(0.00042001e18);
        uint256 safePrice = priceOracle.getPriceInQuote(USDC_MAINNET, WETH_MAINNET);
        (uint256 upperBound, uint256 lowerBound) = _getTwoPercentTolerance(calculatedPrice);

        assertGt(upperBound, safePrice);
        assertLt(lowerBound, safePrice);
    }

    function test_WETHAsAQuoteAndMatchingDecimals() public {
        vm.createSelectFork(vm.envString("MAINNET_RPC_URL"), 19_177_575);

        // Current ETH Price:  $2,381.53  - 1 ETH
        // Current CRV Price:  $0.4823    - 0.00020269e18 ETH

        uint256 calculatedPrice = uint256(0.00020269e18);
        uint256 safePrice = priceOracle.getPriceInQuote(CRV_MAINNET, WETH_MAINNET);
        (uint256 upperBound, uint256 lowerBound) = _getTwoPercentTolerance(calculatedPrice);

        assertGt(upperBound, safePrice);
        assertLt(lowerBound, safePrice);
    }

=======
    }

    function test_WETHAsAQuoteAndNonMatchingDecimals() public {
        vm.createSelectFork(vm.envString("MAINNET_RPC_URL"), 19_177_575);

        // Current ETH Price:  $2,381.53  - 1 ETH
        // Current USDC Price: $1.00      - 0.00042001e18 ETH

        uint256 calculatedPrice = uint256(0.00042001e18);
        uint256 safePrice = priceOracle.getPriceInQuote(USDC_MAINNET, WETH_MAINNET);
        (uint256 upperBound, uint256 lowerBound) = _getTwoPercentTolerance(calculatedPrice);

        assertGt(upperBound, safePrice);
        assertLt(lowerBound, safePrice);
    }

    function test_WETHAsAQuoteAndMatchingDecimals() public {
        vm.createSelectFork(vm.envString("MAINNET_RPC_URL"), 19_177_575);

        // Current ETH Price:  $2,381.53  - 1 ETH
        // Current CRV Price:  $0.4823    - 0.00020269e18 ETH

        uint256 calculatedPrice = uint256(0.00020269e18);
        uint256 safePrice = priceOracle.getPriceInQuote(CRV_MAINNET, WETH_MAINNET);
        (uint256 upperBound, uint256 lowerBound) = _getTwoPercentTolerance(calculatedPrice);

        assertGt(upperBound, safePrice);
        assertLt(lowerBound, safePrice);
    }

>>>>>>> 76939de7
    function test_LowDecimalAsQuoteWithWETH() public {
        vm.createSelectFork(vm.envString("MAINNET_RPC_URL"), 19_177_575);

        // Current ETH Price:  $2,381.53  - 1 ETH
        // Current USDC Price: $1.00      - 0.00042001e18 ETH

        uint256 calculatedPrice = uint256(2_381_530_000);
        uint256 safePrice = priceOracle.getPriceInQuote(WETH_MAINNET, USDC_MAINNET);
        (uint256 upperBound, uint256 lowerBound) = _getTwoPercentTolerance(calculatedPrice);

        assertGt(upperBound, safePrice);
        assertLt(lowerBound, safePrice);
    }
}

///@dev Test LP token pricing
contract GetPriceInEth is RootOracleIntegrationTest {
    function test_BalComposableStablePoolOracle() external {
        vm.createSelectFork(vm.envString("MAINNET_RPC_URL"), 17_475_350);

        // Calculated - 573334720000000
        // Safe price - 575991341828605
        uint256 calculatedPrice = uint256(573_334_720_000_000);
        uint256 safePrice = priceOracle.getPriceInEth(USDC_DAI_USDT_BAL_POOL);
        (uint256 upperBound, uint256 lowerBound) = _getTwoPercentTolerance(calculatedPrice);
        assertGt(upperBound, safePrice);
        assertLt(lowerBound, safePrice);
    }

    function test_CurveStableV1PoolOracle() external {
        vm.createSelectFork(vm.envString("MAINNET_RPC_URL"), 17_475_426);

        // Calculated - 1073735977000000000
        // Safe price - 1073637176979605953
        uint256 calculatedPrice = uint256(1_073_735_977_000_000_000);
        uint256 safePrice = priceOracle.getPriceInEth(ST_ETH_CURVE_LP_TOKEN_MAINNET);
        (uint256 upperBound, uint256 lowerBound) = _getTwoPercentTolerance(calculatedPrice);
        assertGt(upperBound, safePrice);
        assertLt(lowerBound, safePrice);

        // Calculated - 587546836000000
        // Safe price - 590481873156925
        calculatedPrice = uint256(587_546_836_000_000);
        safePrice = priceOracle.getPriceInEth(THREE_CURVE_POOL_MAINNET_LP);
        (upperBound, lowerBound) = _getTwoPercentTolerance(calculatedPrice);
        assertGt(upperBound, safePrice);
        assertLt(lowerBound, safePrice);

        // Newer tests, new fork.
        vm.createSelectFork(vm.envString("MAINNET_RPC_URL"), 17_480_014);

        // Calculated - 1098321582000000000
        // Safe price - 1077905860822595469
        calculatedPrice = uint256(1_098_321_582_000_000_000);
        safePrice = priceOracle.getPriceInEth(RETH_WSTETH_CURVE_POOL_LP);
        (upperBound, lowerBound) = _getTwoPercentTolerance(calculatedPrice);
        assertGt(upperBound, safePrice);
        assertLt(lowerBound, safePrice);
    }

    function test_UniV2PoolOracle() external {
        vm.createSelectFork(vm.envString("MAINNET_RPC_URL"), 17_475_530);

        // Calculated - 2692923915000000000
        // Safe price - 2719124222286442720
        uint256 calculatedPrice = uint256(2_692_923_915_000_000_000);
        uint256 safePrice = priceOracle.getPriceInEth(STETH_ETH_UNIV2);
        (uint256 upperBound, uint256 lowerBound) = _getTwoPercentTolerance(calculatedPrice);
        assertGt(upperBound, safePrice);
        assertLt(lowerBound, safePrice);

        // Calculated - 111063607400000000000000
        // Safe price - 111696966269313545001725
        calculatedPrice = uint256(111_063_607_400_000_000_000_000);
        safePrice = priceOracle.getPriceInEth(ETH_USDT_UNIV2);
        (upperBound, lowerBound) = _getTwoPercentTolerance(calculatedPrice);
        assertGt(upperBound, safePrice);
        assertLt(lowerBound, safePrice);
    }

    function test_BalMetaStablePoolOracle() external {
        vm.createSelectFork(vm.envString("MAINNET_RPC_URL"), 17_475_744);

        // Calculated - 1010052287000000000
        // Safe price - 1049623347233950707
        uint256 calculatedPrice = uint256(1_010_052_287_000_000_000);
        uint256 safePrice = priceOracle.getPriceInEth(CBETH_WSTETH_BAL_POOL);
        (uint256 upperBound, uint256 lowerBound) = _getTwoPercentTolerance(calculatedPrice);
        assertGt(upperBound, safePrice);
        assertLt(lowerBound, safePrice);

        // Calculated - 1023468806000000000
        // Safe price - 1023189295745953671
        calculatedPrice = uint256(1_023_691_743_000_000_000);
        safePrice = priceOracle.getPriceInEth(RETH_WETH_BAL_POOL);
        (upperBound, lowerBound) = _getTwoPercentTolerance(calculatedPrice);
        assertGt(upperBound, safePrice);
        assertLt(lowerBound, safePrice);

        // Calculated - 1035273715000000000
        // Safe price - 1035531137827401614
        calculatedPrice = uint256(1_034_447_288_000_000_000);
        safePrice = priceOracle.getPriceInEth(WSETH_WETH_BAL_POOL);
        (upperBound, lowerBound) = _getTwoPercentTolerance(calculatedPrice);
        assertGt(upperBound, safePrice);
        assertLt(lowerBound, safePrice);
    }

    function test_MavEthOracle() external {
        vm.createSelectFork(vm.envString("MAINNET_RPC_URL"), 17_528_586);

        // Calculated - 1279055722000000000
        // Safe price - 1281595721753262897
        uint256 calculatedPrice = uint256(1_279_055_722_000_000_000);
        uint256 safePrice = priceOracle.getPriceInEth(WSTETH_WETH_MAV);
        (uint256 upperBound, uint256 lowerBound) = _getTwoPercentTolerance(calculatedPrice);
        assertGt(upperBound, safePrice);
        assertLt(lowerBound, safePrice);
    }

    /**
     * @notice crvUsd / MIM and TricryptoLLAMA pool excluded as of 6/29/23.  MIM does not have a Chainlink price
     *      feed, and TricryptoLLAMA is a v2 ng pool.
     */
    function test_CurveStableSwapNGPools() external {
        // Pulled stEth ng pool test from elsewhere, use older fork
        vm.createSelectFork(vm.envString("MAINNET_RPC_URL"), 17_480_014);

        // Calculated - 1006028244000000000
        // Safe price - 1001718276876133469
        uint256 calculatedPrice = uint256(1_006_028_244_000_000_000);
        uint256 safePrice = priceOracle.getPriceInEth(STETH_STABLESWAP_NG_POOL);
        (uint256 upperBound, uint256 lowerBound) = _getTwoPercentTolerance(calculatedPrice);
        assertGt(upperBound, safePrice);
        assertLt(lowerBound, safePrice);

        vm.createSelectFork(vm.envString("MAINNET_RPC_URL"), 17_586_413);

        // Set up here because pool did not exist at original setup fork.
        curveStableOracle.registerPool(SUSD_STABLESWAP_NG_POOL, SUSD_STABLESWAP_NG_POOL, false);

        // Calculated - 540613701000000
        // Safe price - 539414760524139;
        calculatedPrice = uint256(540_613_701_000_000);
        safePrice = priceOracle.getPriceInEth(USDC_STABLESWAP_NG_POOL);
        (upperBound, lowerBound) = _getTwoPercentTolerance(calculatedPrice);
        assertGt(upperBound, safePrice);
        assertLt(lowerBound, safePrice);

        // Calculated - 540416370000000
        // Safe price - 540237542722259
        calculatedPrice = uint256(540_416_370_000_000);
        safePrice = priceOracle.getPriceInEth(USDT_STABLESWAP_NG_POOL);
        (upperBound, lowerBound) = _getTwoPercentTolerance(calculatedPrice);
        assertGt(upperBound, safePrice);
        assertLt(lowerBound, safePrice);

        // Calculated - 539978431000000
        // Safe price - 538905372335699
        calculatedPrice = uint256(539_978_431_000_000);
        safePrice = priceOracle.getPriceInEth(TUSD_STABLESWAP_NG_POOL);
        (upperBound, lowerBound) = _getTwoPercentTolerance(calculatedPrice);
        assertGt(upperBound, safePrice);
        assertLt(lowerBound, safePrice);

        // Calculated - 540443002000000
        // Safe price - 534720896910672
        calculatedPrice = uint256(540_443_002_000_000);
        safePrice = priceOracle.getPriceInEth(USDP_STABLESWAP_NG_POOL);
        (upperBound, lowerBound) = _getTwoPercentTolerance(calculatedPrice);
        assertGt(upperBound, safePrice);
        assertLt(lowerBound, safePrice);

        // Calculated - 539914597000000
        // Safe price - 539944276470054
        calculatedPrice = uint256(539_914_597_000_000);
        safePrice = priceOracle.getPriceInEth(FRAX_STABLESWAP_NG_POOL);
        (upperBound, lowerBound) = _getTwoPercentTolerance(calculatedPrice);
        assertGt(upperBound, safePrice);
        assertLt(lowerBound, safePrice);

        // Calculated - 539909058000000
        // Safe price - 538554606113206
        calculatedPrice = uint256(539_909_058_000_000);
        safePrice = priceOracle.getPriceInEth(SUSD_STABLESWAP_NG_POOL);
        (upperBound, lowerBound) = _getTwoPercentTolerance(calculatedPrice);
        assertGt(upperBound, safePrice);
        assertLt(lowerBound, safePrice);
    }

    /**
     * @notice Tested against multiple v2 pools that we are not using to test validity of approach.
     */
    function test_CurveV2Pools() external {
        vm.createSelectFork(vm.envString("MAINNET_RPC_URL"), 17_672_343);

        // Calculated - 2079485290000000000
        // Safe price - 2077740002016828677
        uint256 calculatedPrice = uint256(2_079_485_290_000_000_000);
        uint256 safePrice = priceOracle.getPriceInEth(RETH_ETH_CURVE_LP);
        (uint256 upperBound, uint256 lowerBound) = _getTwoPercentTolerance(calculatedPrice);
        assertGt(upperBound, safePrice);
        assertLt(lowerBound, safePrice);

        // Calculated - 42945287200000000
        // Safe Price - 43072642081141667
        calculatedPrice = uint256(42_945_287_200_000_000);
        safePrice = priceOracle.getPriceInEth(CRV_ETH_CURVE_V2_LP);
        (upperBound, lowerBound) = _getTwoPercentTolerance(calculatedPrice);
        assertGt(upperBound, safePrice);
        assertLt(lowerBound, safePrice);

        // Calculated - 64666948400000000
        // Safe price - 64695922392289196
        calculatedPrice = uint256(64_695_922_392_289_196);
        safePrice = priceOracle.getPriceInEth(LDO_ETH_CURVE_V2_LP);
        (upperBound, lowerBound) = _getTwoPercentTolerance(calculatedPrice);
        assertGt(upperBound, safePrice);
        assertLt(lowerBound, safePrice);

        //
        // Non-eth base tests.
        //
        vm.createSelectFork(vm.envString("MAINNET_RPC_URL"), 17_914_103);
        // Set up here, does not exist at block forked for `setUp()`.
        chainlinkOracle.registerChainlinkOracle(
            STG_MAINNET, IAggregatorV3Interface(STG_CL_FEED_MAINNET), BaseOracleDenominations.Denomination.USD, 24 hours
        );

        address[] memory tokens = new address[](1);
        uint256[] memory prices = new uint256[](1);
        uint256[] memory timestamps = new uint256[](1);

        // Set frxEth pricing with custom set oracle, price in Eth taken from Coingecko.
        tokens[0] = FRXETH_MAINNET;
        prices[0] = 998_126_960_000_000_000;
        timestamps[0] = block.timestamp;
        customSetOracle.setPrices(tokens, prices, timestamps);

        // Safe price - 892992560872301
        // Calculated - 898924164000000
        calculatedPrice = uint256(898_924_164_000_000);
        safePrice = priceOracle.getPriceInEth(STG_USDC_CURVE_V2_LP);
        (upperBound, lowerBound) = _getTwoPercentTolerance(calculatedPrice);
        assertGt(upperBound, safePrice);
        assertLt(lowerBound, safePrice);

        // Safe price - 284617745946998885
        // Calculated - 280364973000000000
        calculatedPrice = uint256(280_364_973_000_000_000);
        safePrice = priceOracle.getPriceInEth(WBTC_BADGER_CURVE_V2_LP);
        (upperBound, lowerBound) = _getTwoPercentTolerance(calculatedPrice);
        assertGt(upperBound, safePrice);
        assertLt(lowerBound, safePrice);
    }

    // Specifically test path when asset is priced in USD
    function test_EthInUsdPath() external {
        // Use bal usdc - usdt - dai pool, usdc denominated in USD

        vm.createSelectFork(vm.envString("MAINNET_RPC_URL"), 17_475_310);

        chainlinkOracle.removeChainlinkRegistration(USDC_MAINNET);
        chainlinkOracle.registerChainlinkOracle(
            USDC_MAINNET,
            IAggregatorV3Interface(USDC_IN_USD_CL_FEED_MAINNET),
            BaseOracleDenominations.Denomination.USD,
            24 hours
        );

        // calculated - 588167942000000
        // safe price - 587583813652788
        uint256 calculatedPrice = uint256(588_167_942_000_000);
        uint256 safePrice = priceOracle.getPriceInEth(THREE_CURVE_POOL_MAINNET_LP);
        (uint256 upperBound, uint256 lowerBound) = _getTwoPercentTolerance(calculatedPrice);
        assertGt(upperBound, safePrice);
        assertLt(lowerBound, safePrice);
    }
}
<<<<<<< HEAD

<<<<<<< HEAD
    // Test `getPriceInQuote()` individually.
    function test_GetPriceInQuote() external {
        vm.createSelectFork(vm.envString("MAINNET_RPC_URL"), 18_021_563);
=======

contract GetRangePricesLP is RootOracleIntegrationTest {
    function setUp() public override {
        super.setUp();

        // Map pool to oracle
        priceOracle.registerPoolMapping(USDC_DAI_USDT_BAL_POOL, balancerComposableOracle);

        priceOracle.registerPoolMapping(CBETH_WSTETH_BAL_POOL, balancerMetaOracle);
        priceOracle.registerPoolMapping(RETH_WETH_BAL_POOL, balancerMetaOracle);
        priceOracle.registerPoolMapping(WSETH_WETH_BAL_POOL, balancerMetaOracle);

        priceOracle.registerPoolMapping(ST_ETH_CURVE_LP_TOKEN_MAINNET, curveStableOracle);
        priceOracle.registerPoolMapping(THREE_CURVE_POOL_MAINNET_LP, curveStableOracle);
        priceOracle.registerPoolMapping(RETH_WSTETH_CURVE_POOL_LP, curveStableOracle);
        priceOracle.registerPoolMapping(STETH_STABLESWAP_NG_POOL, curveStableOracle);
        priceOracle.registerPoolMapping(USDC_STABLESWAP_NG_POOL, curveStableOracle);
        priceOracle.registerPoolMapping(USDT_STABLESWAP_NG_POOL, curveStableOracle);
        priceOracle.registerPoolMapping(TUSD_STABLESWAP_NG_POOL, curveStableOracle);
        priceOracle.registerPoolMapping(USDP_STABLESWAP_NG_POOL, curveStableOracle);
        priceOracle.registerPoolMapping(FRAX_STABLESWAP_NG_POOL, curveStableOracle);
        priceOracle.registerPoolMapping(SUSD_STABLESWAP_NG_POOL, curveStableOracle);

        priceOracle.registerPoolMapping(RETH_WETH_CURVE_POOL, curveCryptoOracle);
        priceOracle.registerPoolMapping(CRV_ETH_CURVE_V2_POOL, curveCryptoOracle);
        priceOracle.registerPoolMapping(LDO_ETH_CURVE_V2_POOL, curveCryptoOracle);
        priceOracle.registerPoolMapping(STG_USDC_V2_POOL, curveCryptoOracle);
        priceOracle.registerPoolMapping(WBTC_BADGER_V2_POOL, curveCryptoOracle);

        // 2% tolerance to be considered safe
        priceOracle.setSafeSpotPriceThreshold(USDC_MAINNET, 200);
        priceOracle.setSafeSpotPriceThreshold(DAI_MAINNET, 200);
        priceOracle.setSafeSpotPriceThreshold(USDT_MAINNET, 200);
        priceOracle.setSafeSpotPriceThreshold(RETH_MAINNET, 200);
        priceOracle.setSafeSpotPriceThreshold(WETH9_ADDRESS, 200);
        priceOracle.setSafeSpotPriceThreshold(CBETH_MAINNET, 200);
        priceOracle.setSafeSpotPriceThreshold(WSTETH_MAINNET, 200);
        priceOracle.setSafeSpotPriceThreshold(STETH_MAINNET, 200);
        priceOracle.setSafeSpotPriceThreshold(CRVUSD_MAINNET, 200);
        priceOracle.setSafeSpotPriceThreshold(TUSD_MAINNET, 200);
        priceOracle.setSafeSpotPriceThreshold(USDP_MAINNET, 200);
        priceOracle.setSafeSpotPriceThreshold(FRAX_MAINNET, 200);
        priceOracle.setSafeSpotPriceThreshold(SUSD_MAINNET, 200);
        priceOracle.setSafeSpotPriceThreshold(CRV_MAINNET, 200);
        priceOracle.setSafeSpotPriceThreshold(LDO_MAINNET, 200);
        priceOracle.setSafeSpotPriceThreshold(STG_MAINNET, 200);
        // and 8% for those with higher volatility and lower liquidity
        priceOracle.setSafeSpotPriceThreshold(BADGER_MAINNET, 800);
        priceOracle.setSafeSpotPriceThreshold(WBTC_MAINNET, 800);
    }

    function _verifySafePriceByPercentTolerance(
        uint256 expectedPrice,
        uint256 safePrice,
        uint256 spotPrice,
        uint256 tolerancePercent,
        bool isSpotSafe
    ) internal {
        uint256 toleranceValue = (expectedPrice * tolerancePercent) / 100;
>>>>>>> 76939de7

        uint256 upperBound = expectedPrice + toleranceValue;
        uint256 lowerBound = expectedPrice - toleranceValue;

        assertGt(upperBound, safePrice);
        assertLt(lowerBound, safePrice);

        assertGt(upperBound, spotPrice);
        assertLt(lowerBound, spotPrice);

        assertTrue(isSpotSafe);
    }

<<<<<<< HEAD
    function _getTwoPercentTolerance(uint256 price) internal pure returns (uint256 upperBound, uint256 lowerBound) {
        uint256 twoPercentToleranceValue = (price * 2) / 100;
=======
contract GetRangePricesLP is RootOracleIntegrationTest {
    function setUp() public override {
        super.setUp();
>>>>>>> 25479c35fa4a5ca88030299eb69e06ebfa8f97c6

        // Map pool to oracle
        priceOracle.registerPoolMapping(USDC_DAI_USDT_BAL_POOL, balancerComposableOracle);

        priceOracle.registerPoolMapping(CBETH_WSTETH_BAL_POOL, balancerMetaOracle);
        priceOracle.registerPoolMapping(RETH_WETH_BAL_POOL, balancerMetaOracle);
        priceOracle.registerPoolMapping(WSETH_WETH_BAL_POOL, balancerMetaOracle);

        priceOracle.registerPoolMapping(ST_ETH_CURVE_LP_TOKEN_MAINNET, curveStableOracle);
        priceOracle.registerPoolMapping(THREE_CURVE_POOL_MAINNET_LP, curveStableOracle);
        priceOracle.registerPoolMapping(RETH_WSTETH_CURVE_POOL_LP, curveStableOracle);
        priceOracle.registerPoolMapping(STETH_STABLESWAP_NG_POOL, curveStableOracle);
        priceOracle.registerPoolMapping(USDC_STABLESWAP_NG_POOL, curveStableOracle);
        priceOracle.registerPoolMapping(USDT_STABLESWAP_NG_POOL, curveStableOracle);
        priceOracle.registerPoolMapping(TUSD_STABLESWAP_NG_POOL, curveStableOracle);
        priceOracle.registerPoolMapping(USDP_STABLESWAP_NG_POOL, curveStableOracle);
        priceOracle.registerPoolMapping(FRAX_STABLESWAP_NG_POOL, curveStableOracle);
        priceOracle.registerPoolMapping(SUSD_STABLESWAP_NG_POOL, curveStableOracle);

        priceOracle.registerPoolMapping(RETH_WETH_CURVE_POOL, curveCryptoOracle);
        priceOracle.registerPoolMapping(CRV_ETH_CURVE_V2_POOL, curveCryptoOracle);
        priceOracle.registerPoolMapping(LDO_ETH_CURVE_V2_POOL, curveCryptoOracle);
        priceOracle.registerPoolMapping(STG_USDC_V2_POOL, curveCryptoOracle);
        priceOracle.registerPoolMapping(WBTC_BADGER_V2_POOL, curveCryptoOracle);

        // 2% tolerance to be considered safe
        priceOracle.setSafeSpotPriceThreshold(USDC_MAINNET, 200);
        priceOracle.setSafeSpotPriceThreshold(DAI_MAINNET, 200);
        priceOracle.setSafeSpotPriceThreshold(USDT_MAINNET, 200);
        priceOracle.setSafeSpotPriceThreshold(RETH_MAINNET, 200);
        priceOracle.setSafeSpotPriceThreshold(WETH9_ADDRESS, 200);
        priceOracle.setSafeSpotPriceThreshold(CBETH_MAINNET, 200);
        priceOracle.setSafeSpotPriceThreshold(WSTETH_MAINNET, 200);
        priceOracle.setSafeSpotPriceThreshold(STETH_MAINNET, 200);
        priceOracle.setSafeSpotPriceThreshold(CRVUSD_MAINNET, 200);
        priceOracle.setSafeSpotPriceThreshold(TUSD_MAINNET, 200);
        priceOracle.setSafeSpotPriceThreshold(USDP_MAINNET, 200);
        priceOracle.setSafeSpotPriceThreshold(FRAX_MAINNET, 200);
        priceOracle.setSafeSpotPriceThreshold(SUSD_MAINNET, 200);
        priceOracle.setSafeSpotPriceThreshold(CRV_MAINNET, 200);
        priceOracle.setSafeSpotPriceThreshold(LDO_MAINNET, 200);
        priceOracle.setSafeSpotPriceThreshold(STG_MAINNET, 200);
        // and 8% for those with higher volatility and lower liquidity
        priceOracle.setSafeSpotPriceThreshold(BADGER_MAINNET, 800);
        priceOracle.setSafeSpotPriceThreshold(WBTC_MAINNET, 800);
    }

    function _verifySafePriceByPercentTolerance(
        uint256 expectedPrice,
        uint256 safePrice,
        uint256 spotPrice,
        uint256 tolerancePercent,
        bool isSpotSafe
    ) internal {
        uint256 toleranceValue = (expectedPrice * tolerancePercent) / 100;

        uint256 upperBound = expectedPrice + toleranceValue;
        uint256 lowerBound = expectedPrice - toleranceValue;

        assertGt(upperBound, safePrice);
        assertLt(lowerBound, safePrice);

        assertGt(upperBound, spotPrice);
        assertLt(lowerBound, spotPrice);

        assertTrue(isSpotSafe);
    }

    function test_BalComposableStablePoolOracle() external {
        vm.createSelectFork(vm.envString("MAINNET_RPC_URL"), 17_475_350);

=======
    function test_BalComposableStablePoolOracle() external {
        vm.createSelectFork(vm.envString("MAINNET_RPC_URL"), 17_475_350);

>>>>>>> 76939de7
        priceOracle.setSafeSpotPriceThreshold(USDC_DAI_USDT_BAL_POOL, 200);

        // Calculated WETH - 573334720000000
        uint256 calculatedPrice = uint256(0.00057333472 * 10 ** 18);
        (uint256 spotPrice, uint256 safePrice, bool isSpotSafe) =
            priceOracle.getRangePricesLP(USDC_DAI_USDT_BAL_POOL, USDC_DAI_USDT_BAL_POOL, WETH9_ADDRESS);

        _verifySafePriceByPercentTolerance(calculatedPrice, safePrice, spotPrice, 2, isSpotSafe);

        // Calculated USDC - 1.001509439841252267
        calculatedPrice = uint256(1_001_509);
        (spotPrice, safePrice, isSpotSafe) =
            priceOracle.getRangePricesLP(USDC_DAI_USDT_BAL_POOL, USDC_DAI_USDT_BAL_POOL, USDC_MAINNET);

        _verifySafePriceByPercentTolerance(calculatedPrice, safePrice, spotPrice, 2, isSpotSafe);
    }

    function test_BalMetaStablePoolOracle() external {
        vm.createSelectFork(vm.envString("MAINNET_RPC_URL"), 17_475_744);

        // 1)

        // Calculated WETH - 1.010052287000000000
        uint256 calculatedPrice = uint256(1.010052287 * 10 ** 18);
        (uint256 spotPrice, uint256 safePrice, bool isSpotSafe) =
            priceOracle.getRangePricesLP(CBETH_WSTETH_BAL_POOL, CBETH_WSTETH_BAL_POOL, WETH9_ADDRESS);

        _verifySafePriceByPercentTolerance(calculatedPrice, safePrice, spotPrice, 2, isSpotSafe);

        // Calculated USDC - 1759.6625918
        calculatedPrice = uint256(1_759_662_591);
        (spotPrice, safePrice, isSpotSafe) =
            priceOracle.getRangePricesLP(CBETH_WSTETH_BAL_POOL, CBETH_WSTETH_BAL_POOL, USDC_MAINNET);

        _verifySafePriceByPercentTolerance(calculatedPrice, safePrice, spotPrice, 2, isSpotSafe);

        // 2)

        // Calculated WETH - 1.023468806000000000
        calculatedPrice = uint256(1.023468806 * 10 ** 18);
        (spotPrice, safePrice, isSpotSafe) =
            priceOracle.getRangePricesLP(RETH_WETH_BAL_POOL, RETH_WETH_BAL_POOL, WETH9_ADDRESS);

        _verifySafePriceByPercentTolerance(calculatedPrice, safePrice, spotPrice, 2, isSpotSafe);

        // Calculated USDC - 1783.03618037
        calculatedPrice = uint256(1_783_036_180);
        (spotPrice, safePrice, isSpotSafe) =
            priceOracle.getRangePricesLP(RETH_WETH_BAL_POOL, RETH_WETH_BAL_POOL, USDC_MAINNET);

        _verifySafePriceByPercentTolerance(calculatedPrice, safePrice, spotPrice, 2, isSpotSafe);

        // 3)

        // Calculated WETH - 1.035273715000000000
        calculatedPrice = uint256(1.035273715 * 10 ** 18);
        (spotPrice, safePrice, isSpotSafe) =
            priceOracle.getRangePricesLP(WSETH_WETH_BAL_POOL, WSETH_WETH_BAL_POOL, WETH9_ADDRESS);

        _verifySafePriceByPercentTolerance(calculatedPrice, safePrice, spotPrice, 2, isSpotSafe);

        // Calculated USDC - 1803.60210259
        calculatedPrice = uint256(1_803_602_102);
        (spotPrice, safePrice, isSpotSafe) =
            priceOracle.getRangePricesLP(WSETH_WETH_BAL_POOL, WSETH_WETH_BAL_POOL, USDC_MAINNET);

        _verifySafePriceByPercentTolerance(calculatedPrice, safePrice, spotPrice, 2, isSpotSafe);
    }

    function test_CurveStableV1PoolOracle() external {
        vm.createSelectFork(vm.envString("MAINNET_RPC_URL"), 17_475_426);

        // 1)
        // Calculated WETH - 1.073735977000000000
        uint256 calculatedPrice = uint256(1.073735977 * 10 ** 18);
        (uint256 spotPrice, uint256 safePrice, bool isSpotSafe) =
            priceOracle.getRangePricesLP(ST_ETH_CURVE_LP_TOKEN_MAINNET, STETH_ETH_CURVE_POOL, WETH9_ADDRESS);

        _verifySafePriceByPercentTolerance(calculatedPrice, safePrice, spotPrice, 2, isSpotSafe);

        // Calculated USDC - 1870.60913233
        calculatedPrice = uint256(1_870_609_132);
        (spotPrice, safePrice, isSpotSafe) =
            priceOracle.getRangePricesLP(ST_ETH_CURVE_LP_TOKEN_MAINNET, STETH_ETH_CURVE_POOL, USDC_MAINNET);

        _verifySafePriceByPercentTolerance(calculatedPrice, safePrice, spotPrice, 2, isSpotSafe);

        // 2)
        // Calculated WETH - 587546836000000 // 0.000587546836 * 10 ** 18
        calculatedPrice = uint256(587_546_836_000_000);
        (spotPrice, safePrice, isSpotSafe) =
            priceOracle.getRangePricesLP(THREE_CURVE_POOL_MAINNET_LP, THREE_CURVE_MAINNET, WETH9_ADDRESS);

        _verifySafePriceByPercentTolerance(calculatedPrice, safePrice, spotPrice, 2, isSpotSafe);

        // Calculated USDC - 1.02359472034
        calculatedPrice = uint256(1_023_594);
        (spotPrice, safePrice, isSpotSafe) =
            priceOracle.getRangePricesLP(THREE_CURVE_POOL_MAINNET_LP, THREE_CURVE_MAINNET, USDC_MAINNET);

        _verifySafePriceByPercentTolerance(calculatedPrice, safePrice, spotPrice, 2, isSpotSafe);

        // 3)
        vm.createSelectFork(vm.envString("MAINNET_RPC_URL"), 17_480_014);

        // Calculated WETH - 1.098321582000000000
        calculatedPrice = uint256(1.098321582 * 10 ** 18);
        (spotPrice, safePrice, isSpotSafe) =
            priceOracle.getRangePricesLP(RETH_WSTETH_CURVE_POOL_LP, RETH_WSTETH_CURVE_POOL, WETH9_ADDRESS);

        _verifySafePriceByPercentTolerance(calculatedPrice, safePrice, spotPrice, 2, isSpotSafe);

        // Calculated USDC - 1910.14597934
        calculatedPrice = uint256(1_910_145_979);
        (spotPrice, safePrice, isSpotSafe) =
            priceOracle.getRangePricesLP(RETH_WSTETH_CURVE_POOL_LP, RETH_WSTETH_CURVE_POOL, USDC_MAINNET);

        _verifySafePriceByPercentTolerance(calculatedPrice, safePrice, spotPrice, 2, isSpotSafe);
    }

    function test_CurveStableSwapNGPools() external {
        vm.createSelectFork(vm.envString("MAINNET_RPC_URL"), 17_480_014);

        // 1)
        // Calculated WETH - 1.006028244000000000
        uint256 calculatedPrice = uint256(1.006028244 * 10 ** 18);
        (uint256 spotPrice, uint256 safePrice, bool isSpotSafe) =
            priceOracle.getRangePricesLP(STETH_STABLESWAP_NG_POOL, STETH_STABLESWAP_NG_POOL, WETH9_ADDRESS);

        _verifySafePriceByPercentTolerance(calculatedPrice, safePrice, spotPrice, 2, isSpotSafe);

        // Calculated USDC - 1749.63402055
        calculatedPrice = uint256(1_749_634_020);
        (spotPrice, safePrice, isSpotSafe) =
            priceOracle.getRangePricesLP(STETH_STABLESWAP_NG_POOL, STETH_STABLESWAP_NG_POOL, USDC_MAINNET);

        _verifySafePriceByPercentTolerance(calculatedPrice, safePrice, spotPrice, 2, isSpotSafe);

        // 2)
        vm.createSelectFork(vm.envString("MAINNET_RPC_URL"), 17_586_413);

        // Calculated WETH - 540613701000000
        calculatedPrice = uint256(0.000540613701 * 10 ** 18);
        (spotPrice, safePrice, isSpotSafe) =
            priceOracle.getRangePricesLP(USDC_STABLESWAP_NG_POOL, USDC_STABLESWAP_NG_POOL, WETH9_ADDRESS);

        _verifySafePriceByPercentTolerance(calculatedPrice, safePrice, spotPrice, 2, isSpotSafe);

        // Calculated USDC - 1.012780
        calculatedPrice = uint256(1_012_780);
        (spotPrice, safePrice, isSpotSafe) =
            priceOracle.getRangePricesLP(USDC_STABLESWAP_NG_POOL, USDC_STABLESWAP_NG_POOL, USDC_MAINNET);

        _verifySafePriceByPercentTolerance(calculatedPrice, safePrice, spotPrice, 2, isSpotSafe);

        // 3)
        // Calculated WETH - 540416370000000
        calculatedPrice = uint256(0.00054041637 * 10 ** 18);
        (spotPrice, safePrice, isSpotSafe) =
            priceOracle.getRangePricesLP(USDT_STABLESWAP_NG_POOL, USDT_STABLESWAP_NG_POOL, WETH9_ADDRESS);

        _verifySafePriceByPercentTolerance(calculatedPrice, safePrice, spotPrice, 2, isSpotSafe);

        // Calculated USDC - 1.01241062339
        calculatedPrice = uint256(1_012_410);
        (spotPrice, safePrice, isSpotSafe) =
            priceOracle.getRangePricesLP(USDT_STABLESWAP_NG_POOL, USDT_STABLESWAP_NG_POOL, USDC_MAINNET);

        _verifySafePriceByPercentTolerance(calculatedPrice, safePrice, spotPrice, 2, isSpotSafe);

        // 4)
        // Calculated WETH - 539978431000000
        calculatedPrice = uint256(0.000539978431 * 10 ** 18);
        (spotPrice, safePrice, isSpotSafe) =
            priceOracle.getRangePricesLP(TUSD_STABLESWAP_NG_POOL, TUSD_STABLESWAP_NG_POOL, WETH9_ADDRESS);

        _verifySafePriceByPercentTolerance(calculatedPrice, safePrice, spotPrice, 2, isSpotSafe);

        // Calculated USDC - 1.01159019285
        calculatedPrice = uint256(1_011_590);
        (spotPrice, safePrice, isSpotSafe) =
            priceOracle.getRangePricesLP(TUSD_STABLESWAP_NG_POOL, TUSD_STABLESWAP_NG_POOL, USDC_MAINNET);

        _verifySafePriceByPercentTolerance(calculatedPrice, safePrice, spotPrice, 2, isSpotSafe);

        // 5)
        // Calculated WETH - 540443002000000
        calculatedPrice = uint256(0.000540443002 * 10 ** 18);
        (spotPrice, safePrice, isSpotSafe) =
            priceOracle.getRangePricesLP(USDP_STABLESWAP_NG_POOL, USDP_STABLESWAP_NG_POOL, WETH9_ADDRESS);

        _verifySafePriceByPercentTolerance(calculatedPrice, safePrice, spotPrice, 2, isSpotSafe);

        // Calculated USDC - 1.01246051552
        calculatedPrice = uint256(1_012_460);
        (spotPrice, safePrice, isSpotSafe) =
            priceOracle.getRangePricesLP(USDP_STABLESWAP_NG_POOL, USDP_STABLESWAP_NG_POOL, USDC_MAINNET);

        _verifySafePriceByPercentTolerance(calculatedPrice, safePrice, spotPrice, 2, isSpotSafe);

        // 6)
        // Calculated WETH - 539914597000000
        calculatedPrice = uint256(0.000539914597 * 10 ** 18);
        (spotPrice, safePrice, isSpotSafe) =
            priceOracle.getRangePricesLP(FRAX_STABLESWAP_NG_POOL, FRAX_STABLESWAP_NG_POOL, WETH9_ADDRESS);

        _verifySafePriceByPercentTolerance(calculatedPrice, safePrice, spotPrice, 2, isSpotSafe);

        // Calculated USDC - 1.01147060687
        calculatedPrice = uint256(1_011_470);
        (spotPrice, safePrice, isSpotSafe) =
            priceOracle.getRangePricesLP(FRAX_STABLESWAP_NG_POOL, FRAX_STABLESWAP_NG_POOL, USDC_MAINNET);

        _verifySafePriceByPercentTolerance(calculatedPrice, safePrice, spotPrice, 2, isSpotSafe);

        // 7)
        curveStableOracle.registerPool(SUSD_STABLESWAP_NG_POOL, SUSD_STABLESWAP_NG_POOL, false);

        // Calculated WETH - 539909058000000
        calculatedPrice = uint256(0.000539909058 * 10 ** 18);
        (spotPrice, safePrice, isSpotSafe) =
            priceOracle.getRangePricesLP(SUSD_STABLESWAP_NG_POOL, SUSD_STABLESWAP_NG_POOL, WETH9_ADDRESS);

        _verifySafePriceByPercentTolerance(calculatedPrice, safePrice, spotPrice, 2, isSpotSafe);

        // Calculated USDC - 1.01146023017
        calculatedPrice = uint256(1_011_460);
        (spotPrice, safePrice, isSpotSafe) =
            priceOracle.getRangePricesLP(SUSD_STABLESWAP_NG_POOL, SUSD_STABLESWAP_NG_POOL, USDC_MAINNET);

        _verifySafePriceByPercentTolerance(calculatedPrice, safePrice, spotPrice, 2, isSpotSafe);
    }

    /**
     * @notice Tested against multiple v2 pools that we are not using to test validity of approach
     */
    function test_CurveV2Pools() external {
        vm.createSelectFork(vm.envString("MAINNET_RPC_URL"), 17_672_343);

        // 1)

        // Calculated WETH - 2.079485290000000000
        uint256 calculatedPrice = uint256(2.07948529 * 10 ** 18);
        (uint256 spotPrice, uint256 safePrice, bool isSpotSafe) =
            priceOracle.getRangePricesLP(RETH_ETH_CURVE_LP, RETH_WETH_CURVE_POOL, WETH9_ADDRESS);

        _verifySafePriceByPercentTolerance(calculatedPrice, safePrice, spotPrice, 2, isSpotSafe);

        // Calculated USDC - 3895.68694743
        calculatedPrice = uint256(3_895_686_947);
        (spotPrice, safePrice, isSpotSafe) =
            priceOracle.getRangePricesLP(RETH_ETH_CURVE_LP, RETH_WETH_CURVE_POOL, USDC_MAINNET);

        _verifySafePriceByPercentTolerance(calculatedPrice, safePrice, spotPrice, 2, isSpotSafe);

        // 2)

        // Calculated WETH - 42945287200000000
        calculatedPrice = uint256(0.0429452872 * 10 ** 18);
        (spotPrice, safePrice, isSpotSafe) =
            priceOracle.getRangePricesLP(CRV_ETH_CURVE_V2_LP, CRV_ETH_CURVE_V2_POOL, WETH9_ADDRESS);

        _verifySafePriceByPercentTolerance(calculatedPrice, safePrice, spotPrice, 2, isSpotSafe);

        // Calculated USDC - 80.4794682128
        calculatedPrice = uint256(80_479_468);
        (spotPrice, safePrice, isSpotSafe) =
            priceOracle.getRangePricesLP(CRV_ETH_CURVE_V2_LP, CRV_ETH_CURVE_V2_POOL, USDC_MAINNET);

        _verifySafePriceByPercentTolerance(calculatedPrice, safePrice, spotPrice, 2, isSpotSafe);

        // 3)

        // Calculated WETH - 64666948400000000
        calculatedPrice = uint256(0.064695922392289196 * 10 ** 18);
        (spotPrice, safePrice, isSpotSafe) =
            priceOracle.getRangePricesLP(LDO_ETH_CURVE_V2_LP, LDO_ETH_CURVE_V2_POOL, WETH9_ADDRESS);

        _verifySafePriceByPercentTolerance(calculatedPrice, safePrice, spotPrice, 2, isSpotSafe);

        // Calculated USDC - 121.240158563
        calculatedPrice = uint256(121_240_158);
        (spotPrice, safePrice, isSpotSafe) =
            priceOracle.getRangePricesLP(LDO_ETH_CURVE_V2_LP, LDO_ETH_CURVE_V2_POOL, USDC_MAINNET);

        _verifySafePriceByPercentTolerance(calculatedPrice, safePrice, spotPrice, 2, isSpotSafe);

        //
        // Non-ETH tests
        //
        vm.createSelectFork(vm.envString("MAINNET_RPC_URL"), 17_914_103);

        chainlinkOracle.registerChainlinkOracle(
            STG_MAINNET, IAggregatorV3Interface(STG_CL_FEED_MAINNET), BaseOracleDenominations.Denomination.USD, 24 hours
        );

        address[] memory tokens = new address[](1);
        uint256[] memory prices = new uint256[](1);
        uint256[] memory timestamps = new uint256[](1);

        tokens[0] = FRXETH_MAINNET;
        prices[0] = 998_126_960_000_000_000;
        timestamps[0] = block.timestamp;
        customSetOracle.setPrices(tokens, prices, timestamps);

        // 4)

        // Calculated WETH - 898924164000000
        calculatedPrice = uint256(0.000898924164 * 10 ** 18);
        (spotPrice, safePrice, isSpotSafe) =
            priceOracle.getRangePricesLP(STG_USDC_CURVE_V2_LP, STG_USDC_V2_POOL, WETH9_ADDRESS);

        _verifySafePriceByPercentTolerance(calculatedPrice, safePrice, spotPrice, 2, isSpotSafe);

        // Calculated USDC - 1.6576341369
        calculatedPrice = uint256(1_657_634);
        (spotPrice, safePrice, isSpotSafe) =
            priceOracle.getRangePricesLP(STG_USDC_CURVE_V2_LP, STG_USDC_V2_POOL, USDC_MAINNET);

        _verifySafePriceByPercentTolerance(calculatedPrice, safePrice, spotPrice, 2, isSpotSafe);

        // 5)

        // Calculated WETH - 280364973000000000
        calculatedPrice = uint256(0.280364973 * 10 ** 18);
        (spotPrice, safePrice, isSpotSafe) =
            priceOracle.getRangePricesLP(WBTC_BADGER_CURVE_V2_LP, WBTC_BADGER_V2_POOL, WETH9_ADDRESS);

        _verifySafePriceByPercentTolerance(calculatedPrice, safePrice, spotPrice, 4, isSpotSafe);

        // Calculated USDC - 516.998617511
        calculatedPrice = uint256(516_998_617);
        (spotPrice, safePrice, isSpotSafe) =
            priceOracle.getRangePricesLP(WBTC_BADGER_CURVE_V2_LP, WBTC_BADGER_V2_POOL, USDC_MAINNET);

        _verifySafePriceByPercentTolerance(calculatedPrice, safePrice, spotPrice, 4, isSpotSafe);
<<<<<<< HEAD
    }

    function test_EthInUsdPath() external {
        vm.createSelectFork(vm.envString("MAINNET_RPC_URL"), 17_475_310);

        chainlinkOracle.removeChainlinkRegistration(USDC_MAINNET);
        chainlinkOracle.registerChainlinkOracle(
            USDC_MAINNET,
            IAggregatorV3Interface(USDC_IN_USD_CL_FEED_MAINNET),
            BaseOracleDenominations.Denomination.USD,
            24 hours
        );

        // Calculated WETH - 588167942000000
        uint256 calculatedPrice = uint256(0.000588167942 * 10 ** 18);
        (uint256 spotPrice, uint256 safePrice, bool isSpotSafe) =
            priceOracle.getRangePricesLP(THREE_CURVE_POOL_MAINNET_LP, THREE_CURVE_MAINNET, WETH9_ADDRESS);

        _verifySafePriceByPercentTolerance(calculatedPrice, safePrice, spotPrice, 2, isSpotSafe);

        // Calculated USDC - 1.02694122673
        calculatedPrice = uint256(1_026_941);
        (spotPrice, safePrice, isSpotSafe) =
            priceOracle.getRangePricesLP(THREE_CURVE_POOL_MAINNET_LP, THREE_CURVE_MAINNET, USDC_MAINNET);

        _verifySafePriceByPercentTolerance(calculatedPrice, safePrice, spotPrice, 2, isSpotSafe);
    }
=======
    }

    function test_EthInUsdPath() external {
        vm.createSelectFork(vm.envString("MAINNET_RPC_URL"), 17_475_310);

        chainlinkOracle.removeChainlinkRegistration(USDC_MAINNET);
        chainlinkOracle.registerChainlinkOracle(
            USDC_MAINNET,
            IAggregatorV3Interface(USDC_IN_USD_CL_FEED_MAINNET),
            BaseOracleDenominations.Denomination.USD,
            24 hours
        );

        // Calculated WETH - 588167942000000
        uint256 calculatedPrice = uint256(0.000588167942 * 10 ** 18);
        (uint256 spotPrice, uint256 safePrice, bool isSpotSafe) =
            priceOracle.getRangePricesLP(THREE_CURVE_POOL_MAINNET_LP, THREE_CURVE_MAINNET, WETH9_ADDRESS);

        _verifySafePriceByPercentTolerance(calculatedPrice, safePrice, spotPrice, 2, isSpotSafe);

        // Calculated USDC - 1.02694122673
        calculatedPrice = uint256(1_026_941);
        (spotPrice, safePrice, isSpotSafe) =
            priceOracle.getRangePricesLP(THREE_CURVE_POOL_MAINNET_LP, THREE_CURVE_MAINNET, USDC_MAINNET);

        _verifySafePriceByPercentTolerance(calculatedPrice, safePrice, spotPrice, 2, isSpotSafe);
    }
>>>>>>> 76939de7
}

/**
 * These tests compare values returned for floor and ceiling pricing and externally calculated values. The
 *    goal of these tests is to test each individual if statement in the `getFloorCeilingPrice` function. The
 *    general guideline is below
 *
 * 1) These tests made extensive use of console logging, both in the test file and in the `RootPriceOracle`
 *    contract.  A general idea of what was logged:
 *    - Calculated floor and ceiling prices, actual quote tokens, and tokens priced within the `RootPrice`
 *      contract.  This allows the tester to see which spot pricing operation will be floor and ceiling,
 *      as this information is not readily available.
 *    - Prices calculated using `ISpotPriceOracle` operations.  This operation was used to obtain raw spot
 *      prices, ie those that had not been adjusted for quote or decimals yet.
 *    - Floor and ceiling prices returned from the `getFloorCeilingPrice` contract call.
 *
 * 2) Once the floor and ceiling price path base and quote are determined, getting a raw spot price is needed.
 *    The easiest way to do this is to use the `ISpotPriceOracle.getSpotPrice` function.
 *
 * 3) If the raw spot price is not in the decimals or quote desired, it will have to adjusted.  For decimals,
 *    multiple or divide by 10 raised to the exponent of the number of decimals needed.  For adjusting quote,
 *    use an external source (like Coingecko) to get prices to adjust by.  The operation for doing this can
 *    be found by following `_enforceQuoteToken`.
 *
 * 4) Get reserves and lp `totalSupply` from Etherscan. These may have to be adjusted to the decimals of the
 *    `inQuote` token.
 *
 * 5) Use the adjusted spot price, total reserves, and total supply to calculate an expected floor or
 *    ceiling price.
 *
 * NOTE - In some cases the calculated price and returned price come out to be exactly the same.  There
 *    are a couple of reasons for this:
 *    - This can happen when a quote token adjustment does not happen.
 *    - This can also happen when lp supply and reserves retrieved from Etherscan are the same as what
 *      is being used in spot price calculations.  This will happen when no trades have occured on the
 *      pool between contract calculations and getting information on the UI.
 */
contract GetFloorCeilingPrice is RootOracleIntegrationTest {
    // Registers pools and tokens that have not been registered.
    function setUp() public override {
        super.setUp();

        curveStableOracle.registerPool(FRAX_USDC, FRAX_USDC_LP, false);
        curveStableOracle.registerPool(STETH_WETH_CURVE_POOL_CONCENTRATED, STETH_WETH_CURVE_POOL_CONCENTRATED_LP, false);
        priceOracle.registerMapping(SFRXETH_MAINNET, IPriceOracle(address(customSetOracle)));
        priceOracle.registerPoolMapping(FRAX_USDC, ISpotPriceOracle(curveStableOracle));
        priceOracle.registerPoolMapping(WSETH_RETH_SFRXETH_BAL_POOL, ISpotPriceOracle(balancerComposableOracle));
        priceOracle.registerPoolMapping(RETH_WETH_CURVE_POOL, ISpotPriceOracle(curveCryptoOracle));
        priceOracle.registerPoolMapping(RETH_WSTETH_CURVE_POOL, ISpotPriceOracle(curveStableOracle));
        priceOracle.registerPoolMapping(STETH_WETH_CURVE_POOL_CONCENTRATED, ISpotPriceOracle(curveStableOracle));
        priceOracle.registerPoolMapping(CBETH_WSTETH_BAL_POOL, ISpotPriceOracle(balancerMetaOracle));
    }

    // ----------------
    // Testing quote decimal adjustments.
    // ----------------

    /**
     * Testing that a single token in a pool adjusts to a quote correctly with no decimal conversion. This
     *    is accomplished by using a pool containing tokens that have 18 decimals and using one of the
     *    tokens in the pool as quote.  Only looking at the price that touches the path that converts to
     *    the desired quote.  This method eliminates any lp or reserve decimal adjustments.
     *
     *  Getting ceiling price as that is the path that touches `_enforceQuoteToken`, which is what is
     *    needed to asjust the quote.
     *
     * Ceiling price returned -   1088774876286734804
     * Ceiling price calculated - 1087794810604558466.
     */
    function test_QuoteTokenAdjustsCorrectly_SameDecimals() public {
        vm.createSelectFork(vm.envString("MAINNET_RPC_URL"), 19_215_238);

        uint256 calculatedPrice = 1_087_794_810_604_558_466;
        uint256 ceilingPrice =
            priceOracle.getFloorCeilingPrice(STETH_ETH_CURVE_POOL, ST_ETH_CURVE_LP_TOKEN_MAINNET, WETH_MAINNET, true);

        (uint256 upperBound, uint256 lowerBound) = _getTwoPercentTolerance(calculatedPrice);
        assertGt(upperBound, ceilingPrice);
        assertLt(lowerBound, ceilingPrice);
    }

    /**
     * This test follows a similar pattern to the one above, except that this one requires a conversion to a
     *    token with differing decimals.  This will also use a token already in the pool.  This test path
     *    will also require a reserves adjustment.
     *
     * Using path where USDC is priced in FRAX. This is because `_enforceQuoteToken`  will have to adjust decimals
     *    from the actual quote token FRAX (18 decimals) to the desired quote tokens of USDC (6 decimals).  This
     *    will be the floor price.
     *
     * Floor price returned -   985390
     * Floor price calculated - 1000014
     */
    function test_QuoteTokenAdjustsProperly_DifferingDecimals() public {
        vm.createSelectFork(vm.envString("MAINNET_RPC_URL"), 19_219_670);

        uint256 calculatedPrice = 1_000_014;
        uint256 floorPrice = priceOracle.getFloorCeilingPrice(FRAX_USDC, FRAX_USDC_LP, USDC_MAINNET, false);

        (uint256 upperBound, uint256 lowerBound) = _getTwoPercentTolerance(calculatedPrice);
        assertGt(upperBound, floorPrice);
        assertLt(lowerBound, floorPrice);
    }

    /**
     * This test checks the path where the actual quote token is equal to the requested quote token.
     *
     * Values came out the same because quote did not have to be adjusted for in this case.
     *
     * calculated - 1059662978932490257
     * Returned -   1059662978932490257
     */
    function test_CorrectPriceReturned_NoQuoteAdjustment() public {
        vm.createSelectFork(vm.envString("MAINNET_RPC_URL"), 19_219_797);

        uint256 calculatedPrice = 1_059_662_978_932_490_257;
        uint256 ceilingPrice =
            priceOracle.getFloorCeilingPrice(RETH_WSTETH_CURVE_POOL, RETH_WSTETH_CURVE_POOL_LP, RETH_MAINNET, true);

        (uint256 upperBound, uint256 lowerBound) = _getTwoPercentTolerance(calculatedPrice);
        assertGt(upperBound, ceilingPrice);
        assertLt(lowerBound, ceilingPrice);
    }

    // ----------------
    // Testing reserve decimal adjustments.
    // ----------------

    /**
     * This test checks the path where the token priced has a greater number of decimals than the quote token,
     *    meaning that the reserves need to be scaled down to match the decimals of the quote token.  This path
     *    will test the case where frax is the token being priced, being swapped to usdc in the spot price
     *    calculation.  This means that the spot price will not have to be adjusted, but the reserves will.
     *
     * Value are the same because quote token did not need to be adjusted.
     *
     * Calculated - 999980
     * Returned -   999980
     */
    function test_ReservesAdjustCorrectly_PricedTokenDecimals_GreaterThan_RequestedQuoteToken() public {
        vm.createSelectFork(vm.envString("MAINNET_RPC_URL"), 19_220_106);

        uint256 calculatedPrice = 999_980;
        uint256 ceilingPrice = priceOracle.getFloorCeilingPrice(FRAX_USDC, FRAX_USDC_LP, USDC_MAINNET, true);

        (uint256 upperBound, uint256 lowerBound) = _getTwoPercentTolerance(calculatedPrice);
        assertGt(upperBound, ceilingPrice);
        assertLt(lowerBound, ceilingPrice);
    }

    /**
     * This test checks the situation where the token priced has a lesser number of decimals than the quote
     *      token and reserces need to be scaled up.  This test is run in a very similar way to the one above.
     *      USDC swapped to FRAX here to get desired effect.
     *
     * Calculated - 1003891960978409778
     * Returned -   1003882610998542675
     */
    function test_ReservesAdjustCorrectly_PricedTokenDecimals_LessThan_RequestedQuoteToken() public {
        vm.createSelectFork(vm.envString("MAINNET_RPC_URL"), 19_220_106);

        uint256 calculatedPrice = 1_003_891_960_978_409_778;
        uint256 floorPrice = priceOracle.getFloorCeilingPrice(FRAX_USDC, FRAX_USDC_LP, FRAX_MAINNET, false);

        (uint256 upperBound, uint256 lowerBound) = _getTwoPercentTolerance(calculatedPrice);
        assertGt(upperBound, floorPrice);
        assertLt(lowerBound, floorPrice);
    }

    /**
     * This test checks to make sure that everything runs correctly when decimals do not need to be scaled
     *    for the reserves of the token being priced.  Uses tokens of the same decimals, and use a quote token
     *    that does not need to be adjusted to avoid extraneous calculations.
     *
     * Calculated - 2230943235103642383
     * Returned -   2230943235103642383
     */
    function test_ReservesWorkCorrectly_EqualDecimals_PricedAndQuote() public {
        vm.createSelectFork(vm.envString("MAINNET_RPC_URL"), 19_220_272);

        uint256 calculatedPrice = 2_230_943_235_103_642_383;
        uint256 ceilingPrice =
            priceOracle.getFloorCeilingPrice(RETH_WETH_CURVE_POOL, RETH_ETH_CURVE_LP, WETH_MAINNET, true);

        (uint256 upperBound, uint256 lowerBound) = _getTwoPercentTolerance(calculatedPrice);
        assertGt(upperBound, ceilingPrice);
        assertLt(lowerBound, ceilingPrice);
    }

    // ----------------
    // Testing lp token decimal adjustments.
    // ----------------

    /**
     * Testing for when an lp token has a greater amount of decimals than the requested quote token.  Using
     *    a specific path in three pool (swapping usdc -> usdt or vice versa) with a quote in either of those
     *    tokens allows most decimal adjustments aside from the lp adjustment to be skipped.
     *
     * Calculated - 1029645
     * Returned -   1029645
     */
    function test_LPTokenAdjustsProperly_DecimalsGreaterThanQuote() public {
        vm.createSelectFork(vm.envString("MAINNET_RPC_URL"), 19_226_814);

        uint256 calculatedPrice = 1_029_645;
        uint256 floorPrice =
            priceOracle.getFloorCeilingPrice(THREE_CURVE_MAINNET, THREE_CURVE_POOL_MAINNET_LP, USDC_MAINNET, false);

        (uint256 upperBound, uint256 lowerBound) = _getTwoPercentTolerance(calculatedPrice);
        assertGt(upperBound, floorPrice);
        assertLt(lowerBound, floorPrice);
    }

    // ----------------
    // Testing pricing returns for pools > 2 tokens.
    // ----------------

    /**
     * Testing floor and ceiling price using Balancer 3 lst pool.  All prices are converted to weth to
     *    hit as many paths as possible, reason being that no specific paths are being tested for here.
     *
     * Floor calc -       1010811324660508142
     * Floor returned -   1007607314560983751
     *
     * Ceiling calc -     1088375142327765147
     * Ceiling returned - 1084925275015227212
     */
    function test_PoolWithGreaterThanTwoTokens_All18Decimals() public {
        vm.createSelectFork(vm.envString("MAINNET_RPC_URL"), 19_221_345);

        address[] memory tokens = new address[](1);
        uint256[] memory prices = new uint256[](1);
        uint256[] memory timestamps = new uint256[](1);

        tokens[0] = SFRXETH_MAINNET;
        prices[0] = 1_075_200_000_000_000_000;
        timestamps[0] = block.timestamp;
        customSetOracle.setPrices(tokens, prices, timestamps);

        uint256 calculatedFloorPrice = 1_010_811_324_660_508_142;
        uint256 calculatedCeilingPrice = 1_088_375_142_327_765_147;

        uint256 floorPrice = priceOracle.getFloorCeilingPrice(
            WSETH_RETH_SFRXETH_BAL_POOL, WSETH_RETH_SFRXETH_BAL_POOL, WETH_MAINNET, false
        );
        uint256 ceilingPrice = priceOracle.getFloorCeilingPrice(
            WSETH_RETH_SFRXETH_BAL_POOL, WSETH_RETH_SFRXETH_BAL_POOL, WETH_MAINNET, true
        );

        (uint256 upperBound, uint256 lowerBound) = _getTwoPercentTolerance(calculatedFloorPrice);
        assertGt(upperBound, floorPrice);
        assertLt(lowerBound, floorPrice);

        (upperBound, lowerBound) = _getTwoPercentTolerance(calculatedCeilingPrice);
        assertGt(upperBound, ceilingPrice);
        assertLt(lowerBound, ceilingPrice);
    }

    /**
     * NOTE - Due to close token prices and slight inconsistencies calculating prices externally, the calculated
     *    floor price is actually higher than the calculated ceiling here.
     *
     * Ceiling calculated - 1028903
     * Ceiling returned -   1032948
     *
     * Floor calculated - 1029645
     * Floor returned -   1029645
     */
    function test_PoolWithGreaterThanTwoTokens_LessThan18Decimals() public {
        vm.createSelectFork(vm.envString("MAINNET_RPC_URL"), 19_226_814);

        uint256 calculatedFloorPrice = 1_029_645;
        uint256 calculatedCeilingPrice = 1_028_903;

        uint256 floorPrice =
            priceOracle.getFloorCeilingPrice(THREE_CURVE_MAINNET, THREE_CURVE_POOL_MAINNET_LP, USDC_MAINNET, false);
        uint256 ceilingPrice =
            priceOracle.getFloorCeilingPrice(THREE_CURVE_MAINNET, THREE_CURVE_POOL_MAINNET_LP, USDC_MAINNET, true);

        (uint256 upperBound, uint256 lowerBound) = _getTwoPercentTolerance(calculatedFloorPrice);
        assertGt(upperBound, floorPrice);
        assertLt(lowerBound, floorPrice);

        (upperBound, lowerBound) = _getTwoPercentTolerance(calculatedCeilingPrice);
        assertGt(upperBound, ceilingPrice);
        assertLt(lowerBound, ceilingPrice);
    }

    // ----------------
    // Test floor and ceiling for each `ISpotPriceOracle` contract.
    // ----------------

    /**
     * Ceiling calculated - 1069285457353509362
     * Ceiling returned -   1068726638138250848
     *
     * Floor calculated -  1068726638138250848
     * Floor returned -    1068101963650201584
     */
    function test_CurveV1WithFloorCeilingPrice() public {
        vm.createSelectFork(vm.envString("MAINNET_RPC_URL"), 19_221_928);

        uint256 calculatedFloorPrice = 1_068_726_638_138_250_848;
        uint256 calculatedCeilingPrice = 1_069_285_457_353_509_362;

        uint256 floorPrice = priceOracle.getFloorCeilingPrice(
            STETH_WETH_CURVE_POOL_CONCENTRATED, STETH_WETH_CURVE_POOL_CONCENTRATED_LP, WETH_MAINNET, false
        );
        uint256 ceilingPrice = priceOracle.getFloorCeilingPrice(
            STETH_WETH_CURVE_POOL_CONCENTRATED, STETH_WETH_CURVE_POOL_CONCENTRATED_LP, WETH_MAINNET, true
        );

        (uint256 upperBound, uint256 lowerBound) = _getTwoPercentTolerance(calculatedFloorPrice);
        assertGt(upperBound, floorPrice);
        assertLt(lowerBound, floorPrice);

        (upperBound, lowerBound) = _getTwoPercentTolerance(calculatedCeilingPrice);
        assertGt(upperBound, ceilingPrice);
        assertLt(lowerBound, ceilingPrice);
    }

    /**
     * Ceiling calculated - 2230745562574419327
     * Ceiling returned -   2230745562574419327
     *
     * Floor calculated - 2030687038850489149
     * Floor returned -   2029600647904936906
     */
    function test_CurveV2WithFloorCeilingPrice() public {
        vm.createSelectFork(vm.envString("MAINNET_RPC_URL"), 19_221_993);

        uint256 calculatedFloorPrice = 2_030_687_038_850_489_149;
        uint256 calculatedCeilingPrice = 2_230_745_562_574_419_327;

        uint256 floorPrice =
            priceOracle.getFloorCeilingPrice(RETH_WETH_CURVE_POOL, RETH_ETH_CURVE_LP, WETH_MAINNET, false);
        uint256 ceilingPrice =
            priceOracle.getFloorCeilingPrice(RETH_WETH_CURVE_POOL, RETH_ETH_CURVE_LP, WETH_MAINNET, true);

        (uint256 upperBound, uint256 lowerBound) = _getTwoPercentTolerance(calculatedFloorPrice);
        assertGt(upperBound, floorPrice);
        assertLt(lowerBound, floorPrice);

        (upperBound, lowerBound) = _getTwoPercentTolerance(calculatedCeilingPrice);
        assertGt(upperBound, ceilingPrice);
        assertLt(lowerBound, ceilingPrice);
    }

    /**
     * This test works for both Balancer oracles.  This is because they use the same logic for spot pricing
     *    operations.
     *
     * Ceiling calculated - 131979816103475891
     * Ceiling returned -   128642000370391020
     *
     * Floor calculated - 128392302540179900
     * Floor returned -   131742317093905852
     */
    function test_BalancerWithFloorCeilingPrice() public {
        vm.createSelectFork(vm.envString("MAINNET_RPC_URL"), 19_222_223);

        uint256 calculatedFloorPrice = 128_392_302_540_179_900;
        uint256 calculatedCeilingPrice = 131_979_816_103_475_891;

        uint256 floorPrice =
            priceOracle.getFloorCeilingPrice(CBETH_WSTETH_BAL_POOL, CBETH_WSTETH_BAL_POOL, WETH_MAINNET, false);
        uint256 ceilingPrice =
            priceOracle.getFloorCeilingPrice(CBETH_WSTETH_BAL_POOL, CBETH_WSTETH_BAL_POOL, WETH_MAINNET, true);

        (uint256 upperBound, uint256 lowerBound) = _getTwoPercentTolerance(calculatedFloorPrice);
        assertGt(upperBound, floorPrice);
        assertLt(lowerBound, floorPrice);

        (upperBound, lowerBound) = _getTwoPercentTolerance(calculatedCeilingPrice);
        assertGt(upperBound, ceilingPrice);
        assertLt(lowerBound, ceilingPrice);
    }

    // TODO: Implement when mav issue is fixed.
    function test_MavWithFloorCeilingPrice() public { }
}<|MERGE_RESOLUTION|>--- conflicted
+++ resolved
@@ -363,46 +363,20 @@
         uniV2EthOracle.register(ETH_USDT_UNIV2);
 
         // Custom oracle setup
-<<<<<<< HEAD
-<<<<<<< HEAD
-        address[] memory tokens = new address[](1);
-        uint256[] memory maxAges = new uint256[](1);
-=======
-        address[] memory tokens = new address[](2);
-        uint256[] memory maxAges = new uint256[](2);
->>>>>>> 76939de7
-        tokens[0] = FRXETH_MAINNET;
-        tokens[1] = SFRXETH_MAINNET;
-        maxAges[0] = 50 weeks;
-<<<<<<< HEAD
-=======
         address[] memory tokens = new address[](2);
         uint256[] memory maxAges = new uint256[](2);
         tokens[0] = FRXETH_MAINNET;
         tokens[1] = SFRXETH_MAINNET;
         maxAges[0] = 50 weeks;
         maxAges[1] = 50 weeks;
->>>>>>> 25479c35fa4a5ca88030299eb69e06ebfa8f97c6
-=======
-        maxAges[1] = 50 weeks;
->>>>>>> 76939de7
 
         accessControl.setupRole(Roles.ORACLE_MANAGER_ROLE, address(this));
 
         customSetOracle.registerTokens(tokens, maxAges);
-<<<<<<< HEAD
-<<<<<<< HEAD
-=======
-=======
->>>>>>> 76939de7
 
         // Set up for spot pricing used across multiple test contracts.  Rest can be found in individual contracts.
         priceOracle.registerPoolMapping(THREE_CURVE_MAINNET, curveStableOracle);
         priceOracle.registerPoolMapping(STETH_ETH_CURVE_POOL, curveStableOracle);
-<<<<<<< HEAD
->>>>>>> 25479c35fa4a5ca88030299eb69e06ebfa8f97c6
-=======
->>>>>>> 76939de7
     }
 
     function _getTwoPercentTolerance(uint256 price) internal pure returns (uint256 upperBound, uint256 lowerBound) {
@@ -439,7 +413,6 @@
 
         assertGt(upperBound, safePrice);
         assertLt(lowerBound, safePrice);
-<<<<<<< HEAD
     }
 
     function test_WETHAsAQuoteAndNonMatchingDecimals() public {
@@ -470,38 +443,6 @@
         assertLt(lowerBound, safePrice);
     }
 
-=======
-    }
-
-    function test_WETHAsAQuoteAndNonMatchingDecimals() public {
-        vm.createSelectFork(vm.envString("MAINNET_RPC_URL"), 19_177_575);
-
-        // Current ETH Price:  $2,381.53  - 1 ETH
-        // Current USDC Price: $1.00      - 0.00042001e18 ETH
-
-        uint256 calculatedPrice = uint256(0.00042001e18);
-        uint256 safePrice = priceOracle.getPriceInQuote(USDC_MAINNET, WETH_MAINNET);
-        (uint256 upperBound, uint256 lowerBound) = _getTwoPercentTolerance(calculatedPrice);
-
-        assertGt(upperBound, safePrice);
-        assertLt(lowerBound, safePrice);
-    }
-
-    function test_WETHAsAQuoteAndMatchingDecimals() public {
-        vm.createSelectFork(vm.envString("MAINNET_RPC_URL"), 19_177_575);
-
-        // Current ETH Price:  $2,381.53  - 1 ETH
-        // Current CRV Price:  $0.4823    - 0.00020269e18 ETH
-
-        uint256 calculatedPrice = uint256(0.00020269e18);
-        uint256 safePrice = priceOracle.getPriceInQuote(CRV_MAINNET, WETH_MAINNET);
-        (uint256 upperBound, uint256 lowerBound) = _getTwoPercentTolerance(calculatedPrice);
-
-        assertGt(upperBound, safePrice);
-        assertLt(lowerBound, safePrice);
-    }
-
->>>>>>> 76939de7
     function test_LowDecimalAsQuoteWithWETH() public {
         vm.createSelectFork(vm.envString("MAINNET_RPC_URL"), 19_177_575);
 
@@ -781,13 +722,6 @@
         assertLt(lowerBound, safePrice);
     }
 }
-<<<<<<< HEAD
-
-<<<<<<< HEAD
-    // Test `getPriceInQuote()` individually.
-    function test_GetPriceInQuote() external {
-        vm.createSelectFork(vm.envString("MAINNET_RPC_URL"), 18_021_563);
-=======
 
 contract GetRangePricesLP is RootOracleIntegrationTest {
     function setUp() public override {
@@ -847,7 +781,6 @@
         bool isSpotSafe
     ) internal {
         uint256 toleranceValue = (expectedPrice * tolerancePercent) / 100;
->>>>>>> 76939de7
 
         uint256 upperBound = expectedPrice + toleranceValue;
         uint256 lowerBound = expectedPrice - toleranceValue;
@@ -861,90 +794,9 @@
         assertTrue(isSpotSafe);
     }
 
-<<<<<<< HEAD
-    function _getTwoPercentTolerance(uint256 price) internal pure returns (uint256 upperBound, uint256 lowerBound) {
-        uint256 twoPercentToleranceValue = (price * 2) / 100;
-=======
-contract GetRangePricesLP is RootOracleIntegrationTest {
-    function setUp() public override {
-        super.setUp();
->>>>>>> 25479c35fa4a5ca88030299eb69e06ebfa8f97c6
-
-        // Map pool to oracle
-        priceOracle.registerPoolMapping(USDC_DAI_USDT_BAL_POOL, balancerComposableOracle);
-
-        priceOracle.registerPoolMapping(CBETH_WSTETH_BAL_POOL, balancerMetaOracle);
-        priceOracle.registerPoolMapping(RETH_WETH_BAL_POOL, balancerMetaOracle);
-        priceOracle.registerPoolMapping(WSETH_WETH_BAL_POOL, balancerMetaOracle);
-
-        priceOracle.registerPoolMapping(ST_ETH_CURVE_LP_TOKEN_MAINNET, curveStableOracle);
-        priceOracle.registerPoolMapping(THREE_CURVE_POOL_MAINNET_LP, curveStableOracle);
-        priceOracle.registerPoolMapping(RETH_WSTETH_CURVE_POOL_LP, curveStableOracle);
-        priceOracle.registerPoolMapping(STETH_STABLESWAP_NG_POOL, curveStableOracle);
-        priceOracle.registerPoolMapping(USDC_STABLESWAP_NG_POOL, curveStableOracle);
-        priceOracle.registerPoolMapping(USDT_STABLESWAP_NG_POOL, curveStableOracle);
-        priceOracle.registerPoolMapping(TUSD_STABLESWAP_NG_POOL, curveStableOracle);
-        priceOracle.registerPoolMapping(USDP_STABLESWAP_NG_POOL, curveStableOracle);
-        priceOracle.registerPoolMapping(FRAX_STABLESWAP_NG_POOL, curveStableOracle);
-        priceOracle.registerPoolMapping(SUSD_STABLESWAP_NG_POOL, curveStableOracle);
-
-        priceOracle.registerPoolMapping(RETH_WETH_CURVE_POOL, curveCryptoOracle);
-        priceOracle.registerPoolMapping(CRV_ETH_CURVE_V2_POOL, curveCryptoOracle);
-        priceOracle.registerPoolMapping(LDO_ETH_CURVE_V2_POOL, curveCryptoOracle);
-        priceOracle.registerPoolMapping(STG_USDC_V2_POOL, curveCryptoOracle);
-        priceOracle.registerPoolMapping(WBTC_BADGER_V2_POOL, curveCryptoOracle);
-
-        // 2% tolerance to be considered safe
-        priceOracle.setSafeSpotPriceThreshold(USDC_MAINNET, 200);
-        priceOracle.setSafeSpotPriceThreshold(DAI_MAINNET, 200);
-        priceOracle.setSafeSpotPriceThreshold(USDT_MAINNET, 200);
-        priceOracle.setSafeSpotPriceThreshold(RETH_MAINNET, 200);
-        priceOracle.setSafeSpotPriceThreshold(WETH9_ADDRESS, 200);
-        priceOracle.setSafeSpotPriceThreshold(CBETH_MAINNET, 200);
-        priceOracle.setSafeSpotPriceThreshold(WSTETH_MAINNET, 200);
-        priceOracle.setSafeSpotPriceThreshold(STETH_MAINNET, 200);
-        priceOracle.setSafeSpotPriceThreshold(CRVUSD_MAINNET, 200);
-        priceOracle.setSafeSpotPriceThreshold(TUSD_MAINNET, 200);
-        priceOracle.setSafeSpotPriceThreshold(USDP_MAINNET, 200);
-        priceOracle.setSafeSpotPriceThreshold(FRAX_MAINNET, 200);
-        priceOracle.setSafeSpotPriceThreshold(SUSD_MAINNET, 200);
-        priceOracle.setSafeSpotPriceThreshold(CRV_MAINNET, 200);
-        priceOracle.setSafeSpotPriceThreshold(LDO_MAINNET, 200);
-        priceOracle.setSafeSpotPriceThreshold(STG_MAINNET, 200);
-        // and 8% for those with higher volatility and lower liquidity
-        priceOracle.setSafeSpotPriceThreshold(BADGER_MAINNET, 800);
-        priceOracle.setSafeSpotPriceThreshold(WBTC_MAINNET, 800);
-    }
-
-    function _verifySafePriceByPercentTolerance(
-        uint256 expectedPrice,
-        uint256 safePrice,
-        uint256 spotPrice,
-        uint256 tolerancePercent,
-        bool isSpotSafe
-    ) internal {
-        uint256 toleranceValue = (expectedPrice * tolerancePercent) / 100;
-
-        uint256 upperBound = expectedPrice + toleranceValue;
-        uint256 lowerBound = expectedPrice - toleranceValue;
-
-        assertGt(upperBound, safePrice);
-        assertLt(lowerBound, safePrice);
-
-        assertGt(upperBound, spotPrice);
-        assertLt(lowerBound, spotPrice);
-
-        assertTrue(isSpotSafe);
-    }
-
     function test_BalComposableStablePoolOracle() external {
         vm.createSelectFork(vm.envString("MAINNET_RPC_URL"), 17_475_350);
 
-=======
-    function test_BalComposableStablePoolOracle() external {
-        vm.createSelectFork(vm.envString("MAINNET_RPC_URL"), 17_475_350);
-
->>>>>>> 76939de7
         priceOracle.setSafeSpotPriceThreshold(USDC_DAI_USDT_BAL_POOL, 200);
 
         // Calculated WETH - 573334720000000
@@ -1281,7 +1133,6 @@
             priceOracle.getRangePricesLP(WBTC_BADGER_CURVE_V2_LP, WBTC_BADGER_V2_POOL, USDC_MAINNET);
 
         _verifySafePriceByPercentTolerance(calculatedPrice, safePrice, spotPrice, 4, isSpotSafe);
-<<<<<<< HEAD
     }
 
     function test_EthInUsdPath() external {
@@ -1309,35 +1160,6 @@
 
         _verifySafePriceByPercentTolerance(calculatedPrice, safePrice, spotPrice, 2, isSpotSafe);
     }
-=======
-    }
-
-    function test_EthInUsdPath() external {
-        vm.createSelectFork(vm.envString("MAINNET_RPC_URL"), 17_475_310);
-
-        chainlinkOracle.removeChainlinkRegistration(USDC_MAINNET);
-        chainlinkOracle.registerChainlinkOracle(
-            USDC_MAINNET,
-            IAggregatorV3Interface(USDC_IN_USD_CL_FEED_MAINNET),
-            BaseOracleDenominations.Denomination.USD,
-            24 hours
-        );
-
-        // Calculated WETH - 588167942000000
-        uint256 calculatedPrice = uint256(0.000588167942 * 10 ** 18);
-        (uint256 spotPrice, uint256 safePrice, bool isSpotSafe) =
-            priceOracle.getRangePricesLP(THREE_CURVE_POOL_MAINNET_LP, THREE_CURVE_MAINNET, WETH9_ADDRESS);
-
-        _verifySafePriceByPercentTolerance(calculatedPrice, safePrice, spotPrice, 2, isSpotSafe);
-
-        // Calculated USDC - 1.02694122673
-        calculatedPrice = uint256(1_026_941);
-        (spotPrice, safePrice, isSpotSafe) =
-            priceOracle.getRangePricesLP(THREE_CURVE_POOL_MAINNET_LP, THREE_CURVE_MAINNET, USDC_MAINNET);
-
-        _verifySafePriceByPercentTolerance(calculatedPrice, safePrice, spotPrice, 2, isSpotSafe);
-    }
->>>>>>> 76939de7
 }
 
 /**
