--- conflicted
+++ resolved
@@ -82,13 +82,6 @@
     WBTC_BADGER_CURVE_V2_LP,
     WBTC_BADGER_V2_POOL,
     FRXETH_MAINNET,
-<<<<<<< HEAD
-    MAV_POOL_INFORMATION
-} from "../utils/Addresses.sol";
-
-import { SystemRegistry } from "src/SystemRegistry.sol";
-import { RootPriceOracle, IPriceOracle } from "src/oracles/RootPriceOracle.sol";
-=======
     MAV_POOL_INFORMATION,
     FRAX_USDC,
     FRAX_USDC_LP,
@@ -100,7 +93,6 @@
 
 import { SystemRegistry } from "src/SystemRegistry.sol";
 import { RootPriceOracle, IPriceOracle, ISpotPriceOracle } from "src/oracles/RootPriceOracle.sol";
->>>>>>> 25479c35
 import { AccessController, Roles } from "src/security/AccessController.sol";
 import { BalancerLPComposableStableEthOracle } from "src/oracles/providers/BalancerLPComposableStableEthOracle.sol";
 import { BalancerLPMetaStableEthOracle } from "src/oracles/providers/BalancerLPMetaStableEthOracle.sol";
@@ -371,25 +363,16 @@
         uniV2EthOracle.register(ETH_USDT_UNIV2);
 
         // Custom oracle setup
-<<<<<<< HEAD
-        address[] memory tokens = new address[](1);
-        uint256[] memory maxAges = new uint256[](1);
-        tokens[0] = FRXETH_MAINNET;
-        maxAges[0] = 50 weeks;
-=======
         address[] memory tokens = new address[](2);
         uint256[] memory maxAges = new uint256[](2);
         tokens[0] = FRXETH_MAINNET;
         tokens[1] = SFRXETH_MAINNET;
         maxAges[0] = 50 weeks;
         maxAges[1] = 50 weeks;
->>>>>>> 25479c35
 
         accessControl.setupRole(Roles.ORACLE_MANAGER_ROLE, address(this));
 
         customSetOracle.registerTokens(tokens, maxAges);
-<<<<<<< HEAD
-=======
 
         // Set up for spot pricing used across multiple test contracts.  Rest can be found in individual contracts.
         priceOracle.registerPoolMapping(THREE_CURVE_MAINNET, curveStableOracle);
@@ -430,7 +413,6 @@
 
         assertGt(upperBound, safePrice);
         assertLt(lowerBound, safePrice);
->>>>>>> 25479c35
     }
 
     function test_WETHAsAQuoteAndNonMatchingDecimals() public {
@@ -741,37 +723,9 @@
     }
 }
 
-<<<<<<< HEAD
-    // Test `getPriceInQuote()` individually.
-    function test_GetPriceInQuote() external {
-        vm.createSelectFork(vm.envString("MAINNET_RPC_URL"), 18_021_563);
-
-        // stEth in usdc
-        // calculated - 1724550123000000000000
-        // safe price - 1736857822983362723964
-        uint256 calculatedPrice = uint256(1_724_550_123_000_000_000_000);
-        uint256 safePrice = priceOracle.getPriceInQuote(STETH_MAINNET, USDC_MAINNET);
-        (uint256 upperBound, uint256 lowerBound) = _getTwoPercentTolerance(calculatedPrice);
-        assertGt(upperBound, safePrice);
-        assertLt(lowerBound, safePrice);
-
-        // usdt in crv
-        // calculated - 2032995638000000000
-        // safe price - 2017150178107977497
-        calculatedPrice = uint256(2_032_995_638_000_000_000);
-        safePrice = priceOracle.getPriceInQuote(USDT_MAINNET, CRV_MAINNET);
-        (upperBound, lowerBound) = _getTwoPercentTolerance(calculatedPrice);
-        assertGt(upperBound, safePrice);
-        assertLt(lowerBound, safePrice);
-    }
-
-    function _getTwoPercentTolerance(uint256 price) internal pure returns (uint256 upperBound, uint256 lowerBound) {
-        uint256 twoPercentToleranceValue = (price * 2) / 100;
-=======
 contract GetRangePricesLP is RootOracleIntegrationTest {
     function setUp() public override {
         super.setUp();
->>>>>>> 25479c35
 
         // Map pool to oracle
         priceOracle.registerPoolMapping(USDC_DAI_USDT_BAL_POOL, balancerComposableOracle);
