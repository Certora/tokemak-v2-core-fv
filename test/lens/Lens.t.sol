// SPDX-License-Identifier: UNLICENSED
// Copyright (c) 2023 Tokemak Foundation. All rights reserved.
pragma solidity 0.8.17;

import { BaseTest } from "test/BaseTest.t.sol";
import { TestDestinationVault } from "test/mocks/TestDestinationVault.sol";
import { TestIncentiveCalculator } from "test/mocks/TestIncentiveCalculator.sol";
import { Roles } from "src/libs/Roles.sol";
import { Lens } from "src/lens/Lens.sol";
import { ILens } from "src/interfaces/lens/ILens.sol";
import { LMPVault } from "src/vault/LMPVault.sol";
import { LMPVaultRegistry } from "src/vault/LMPVaultRegistry.sol";
import { DestinationVaultRegistry } from "src/vault/DestinationVaultRegistry.sol";
import { DestinationVaultFactory } from "src/vault/DestinationVaultFactory.sol";

contract LensTest is BaseTest {
    Lens private lens;

    function setUp() public virtual override {
        super._setUp(false);

        address underlyer = address(BaseTest.mockAsset("underlyer", "underlyer", 0));
<<<<<<< HEAD

        defaultDestinationVault = new TestDestinationVault(systemRegistry, vm.addr(3434), address(baseAsset), underlyer);
=======
        testIncentiveCalculator = new TestIncentiveCalculator();
        testIncentiveCalculator.setLpToken(underlyer);
        defaultDestinationVault = new TestDestinationVault(
            systemRegistry, vm.addr(3434), address(baseAsset), underlyer, address(testIncentiveCalculator)
        );
>>>>>>> 25479c35
        address[] memory destinations = new address[](1);
        destinations[0] = address(defaultDestinationVault);

        destinationVaultRegistry = new DestinationVaultRegistry(systemRegistry);

        systemRegistry.setDestinationTemplateRegistry(address(destinationVaultRegistry));
        systemRegistry.setDestinationVaultRegistry(address(destinationVaultRegistry));

        destinationVaultFactory = new DestinationVaultFactory(systemRegistry, 1, 1000);

        destinationVaultRegistry.setVaultFactory(address(destinationVaultFactory));

        vm.prank(address(destinationVaultFactory));
        destinationVaultRegistry.register(destinations[0]);

        bytes memory initData = abi.encode(LMPVault.ExtraData({ lmpStrategyAddress: vm.addr(10_001) }));

        LMPVault lmpVault = LMPVault(
            lmpVaultFactory.createVault(type(uint112).max, type(uint112).max, "x", "y", keccak256("v8"), initData)
        );

        accessController.grantRole(Roles.DESTINATION_VAULTS_UPDATER, address(this));
        lmpVault.addDestinations(destinations);

        lmpVaultRegistry = new LMPVaultRegistry(systemRegistry);
        accessController.grantRole(Roles.REGISTRY_UPDATER, address(this));

        lmpVaultRegistry.addVault(address(lmpVault));

        lens = new Lens(systemRegistry);
    }

    function testLens() public {
        (ILens.LMPVault[] memory lmpVaults) = lens.getVaults();
        assertFalse(lmpVaults[0].vaultAddress == address(0));
        assertEq(lmpVaults[0].name, "y Pool Token");
        assertEq(lmpVaults[0].symbol, "lmpx");

        (address[] memory lmpVaults2, ILens.DestinationVault[][] memory destinations) = lens.getVaultDestinations();
        assertEq(lmpVaults[0].vaultAddress, lmpVaults2[0]);
        assertEq(lmpVaults[0].symbol, "lmpx");
        assertFalse(destinations[0][0].vaultAddress == address(0));
        assertEq(destinations[0][0].exchangeName, "test");

        (address[] memory destinations2, ILens.UnderlyingToken[][] memory tokens) = lens.getVaultDestinationTokens();
        assertEq(destinations2[0], destinations[0][0].vaultAddress);
        assertEq(tokens[0][0].symbol, "underlyer");
        assertFalse(tokens[0][0].tokenAddress == address(0));
    }
}<|MERGE_RESOLUTION|>--- conflicted
+++ resolved
@@ -20,16 +20,11 @@
         super._setUp(false);
 
         address underlyer = address(BaseTest.mockAsset("underlyer", "underlyer", 0));
-<<<<<<< HEAD
-
-        defaultDestinationVault = new TestDestinationVault(systemRegistry, vm.addr(3434), address(baseAsset), underlyer);
-=======
         testIncentiveCalculator = new TestIncentiveCalculator();
         testIncentiveCalculator.setLpToken(underlyer);
         defaultDestinationVault = new TestDestinationVault(
             systemRegistry, vm.addr(3434), address(baseAsset), underlyer, address(testIncentiveCalculator)
         );
->>>>>>> 25479c35
         address[] memory destinations = new address[](1);
         destinations[0] = address(defaultDestinationVault);
 
