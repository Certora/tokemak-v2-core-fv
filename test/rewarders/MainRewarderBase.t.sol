/* solhint-disable func-name-mixedcase,contract-name-camelcase */
// SPDX-License-Identifier: UNLICENSED
// Copyright (c) 2023 Tokemak Foundation. All rights reserved
pragma solidity 0.8.17;

import { Test } from "forge-std/Test.sol";

import { ERC20Mock } from "openzeppelin-contracts/mocks/ERC20Mock.sol";
import { IERC20 } from "openzeppelin-contracts/token/ERC20/IERC20.sol";

import { ISystemRegistry } from "src/interfaces/ISystemRegistry.sol";
import { IBaseRewarder } from "src/interfaces/rewarders/IBaseRewarder.sol";
import { SystemRegistry } from "src/SystemRegistry.sol";
import { AccessController } from "src/security/AccessController.sol";
import { DestinationVaultMainRewarder, MainRewarder } from "src/rewarders/DestinationVaultMainRewarder.sol";
import { IMainRewarder } from "src/interfaces/rewarders/IMainRewarder.sol";
import { Roles } from "src/libs/Roles.sol";
import { IStakeTracking } from "src/interfaces/rewarders/IStakeTracking.sol";
import { Errors } from "src/utils/Errors.sol";
import { RANDOM, WETH_MAINNET, TOKE_MAINNET } from "test/utils/Addresses.sol";
import { MainRewarder } from "src/rewarders/MainRewarder.sol";

contract MainRewarderNotAbstract is MainRewarder {
    constructor(
        ISystemRegistry _systemRegistry,
        address _rewardToken,
        uint256 _newRewardRatio,
        uint256 _durationInBlock,
        bytes32 _rewardRole,
        bool _allowExtraRewards
    ) MainRewarder(_systemRegistry, _rewardToken, _newRewardRatio, _durationInBlock, _rewardRole, _allowExtraRewards) { }

    function stake(address account, uint256 amount) external {
        _stake(account, amount);
    }

    function withdraw(address account, uint256 amount, bool claim) external {
        _withdraw(account, amount, claim);
    }

    function getReward(address account, bool claimExtras) external {
        _getReward(account, claimExtras);
    }
}

contract MainRewarderTest is Test {
    MainRewarderNotAbstract public rewarder;
    ERC20Mock public rewardToken;

    SystemRegistry public systemRegistry;
    AccessController public accessController;

    uint256 public newRewardRatio = 800;
    uint256 public durationInBlock = 100_000;
    uint256 public totalSupply = 100;

    event ExtraRewardAdded(address reward);
    event ExtraRewardsCleared();
    event ExtraRewardRemoved(address reward);

    function setUp() public virtual {
        systemRegistry = new SystemRegistry(TOKE_MAINNET, WETH_MAINNET);

        // We use mock since this function is called not from owner and
        // SystemRegistry.addRewardToken is not accessible from the ownership perspective
        vm.mockCall(
            address(systemRegistry), abi.encodeWithSelector(ISystemRegistry.isRewardToken.selector), abi.encode(true)
        );

        accessController = new AccessController(address(systemRegistry));
        systemRegistry.setAccessController(address(accessController));
        rewardToken = new ERC20Mock("MAIN_REWARD", "MAIN_REWARD", address(this), 0);
        rewarder = new MainRewarderNotAbstract(
<<<<<<< HEAD
            systemRegistry,
            stakeTracker,
            address(rewardToken),
            newRewardRatio,
            durationInBlock,
            Roles.LMP_REWARD_MANAGER_ROLE,
            true
=======
            systemRegistry, address(rewardToken), newRewardRatio, durationInBlock, Roles.LMP_REWARD_MANAGER_ROLE, true
>>>>>>> 25479c35
        );

        accessController.grantRole(Roles.LIQUIDATOR_ROLE, address(this));
        accessController.grantRole(Roles.LMP_REWARD_MANAGER_ROLE, address(this));
    }
}

contract AddExtraReward is MainRewarderTest {
    function test_RevertIf_ExtraRewardNotAllowed() public {
        MainRewarderNotAbstract mainReward = new MainRewarderNotAbstract(
<<<<<<< HEAD
            systemRegistry,
            stakeTracker,
            address(rewardToken),
            newRewardRatio,
            durationInBlock,
            Roles.LMP_REWARD_MANAGER_ROLE,
            false
=======
            systemRegistry, address(rewardToken), newRewardRatio, durationInBlock, Roles.LMP_REWARD_MANAGER_ROLE, false
>>>>>>> 25479c35
        );

        vm.expectRevert(abi.encodeWithSignature("ExtraRewardsNotAllowed()"));
        mainReward.addExtraReward(makeAddr("EXTRA_REWARD"));
    }

    function test_RevertIf_ImproperRole_addExtraReward() public {
        vm.prank(makeAddr("NO_ROLE"));
        vm.expectRevert(Errors.AccessDenied.selector);
        rewarder.addExtraReward(makeAddr("EXTRA_REWARD"));
    }

    function test_RevertIf_ExtraRewardIsZeroAddress() public {
        vm.expectRevert(abi.encodeWithSelector(Errors.ZeroAddress.selector, "reward"));
        rewarder.addExtraReward(address(0));
    }

    function test_RevertIf_ItemExists() public {
        address extraReward = makeAddr("EXTRA_REWARD");
        rewarder.addExtraReward(extraReward);

        vm.expectRevert(abi.encodeWithSelector(Errors.ItemExists.selector));
        rewarder.addExtraReward(extraReward);
    }

    function test_EmitExtraRewardAddedEvent() public {
        address extraReward = makeAddr("EXTRA_REWARD");

        vm.expectEmit(true, true, true, true);
        emit ExtraRewardAdded(extraReward);
        rewarder.addExtraReward(extraReward);
    }

    function test_AddTheGivenExtraReward() public {
        assertEq(rewarder.extraRewardsLength(), 0, "extraRewardsLength before");
        rewarder.addExtraReward(makeAddr("EXTRA_REWARD"));
        assertEq(rewarder.extraRewardsLength(), 1, "extraRewardsLength after");
    }
}

contract RemoveExtraRewards is MainRewarderTest {
    function test_RevertIf_ImproperRole_removeExtraReward() external {
        vm.prank(makeAddr("NO_ROLE"));
        vm.expectRevert(Errors.AccessDenied.selector);

        address[] memory removalRewards = new address[](1);
        removalRewards[0] = makeAddr("EXTRA_REWARD");
        rewarder.removeExtraRewards(removalRewards);
    }

    function test_RevertIf_ItemNotFound() public {
        address[] memory rewardsToRemove = new address[](1);
        rewardsToRemove[0] = makeAddr("NON_EXISTENT_REWARDER");

        vm.expectRevert(abi.encodeWithSelector(Errors.ItemNotFound.selector));
        rewarder.removeExtraRewards(rewardsToRemove);
    }

    function test_EmitExtraRewardRemovedEvent() public {
        address extraReward = makeAddr("EXTRA_REWARDER");
        rewarder.addExtraReward(extraReward);

        address[] memory rewardsToRemove = new address[](1);
        rewardsToRemove[0] = extraReward;

        vm.expectEmit(true, true, true, true);
        emit ExtraRewardRemoved(extraReward);
        rewarder.removeExtraRewards(rewardsToRemove);
    }

    function test_RemovedTheGivenRewards() public {
        address extraReward1 = makeAddr("EXTRA_REWARDER1");
        address extraReward2 = makeAddr("EXTRA_REWARDER2");
        rewarder.addExtraReward(extraReward1);
        rewarder.addExtraReward(extraReward2);

        assertEq(rewarder.extraRewardsLength(), 2, "extraRewardsLength before removal");

        address[] memory rewardsToRemove = new address[](2);
        rewardsToRemove[0] = extraReward1;
        rewardsToRemove[1] = extraReward2;

        rewarder.removeExtraRewards(rewardsToRemove);
        assertEq(rewarder.extraRewardsLength(), 0, "extraRewardsLength after removal");
    }
}

contract ClearExtraRewards is MainRewarderTest {
    function test_RevertIf_ImproperRole_clearExtraReward() external {
        vm.prank(makeAddr("NO_ROLE"));
        vm.expectRevert(Errors.AccessDenied.selector);
        rewarder.clearExtraRewards();
    }

    function test_EmitExtraRewardsClearedEvent() public {
        rewarder.addExtraReward(makeAddr("EXTRA_REWARD_1"));
        rewarder.addExtraReward(makeAddr("EXTRA_REWARD_2"));
        rewarder.addExtraReward(makeAddr("EXTRA_REWARD_3"));

        vm.expectEmit(true, true, true, true);
        emit ExtraRewardsCleared();
        rewarder.clearExtraRewards();
    }

    function test_ClearAllExtraRewards() public {
        rewarder.addExtraReward(makeAddr("EXTRA_REWARD_1"));
        rewarder.addExtraReward(makeAddr("EXTRA_REWARD_2"));
        rewarder.addExtraReward(makeAddr("EXTRA_REWARD_3"));

        assertEq(rewarder.extraRewardsLength(), 3, "extraRewardsLength before");
        rewarder.clearExtraRewards();
        assertEq(rewarder.extraRewardsLength(), 0, "extraRewardsLength after");
    }
}

contract Stake is MainRewarderTest {
    function test_IncreasesUsersBalancesAndTotalSupply() public {
        uint256 deposit = 1000;

        address user1 = makeAddr("USER1");
        address user2 = makeAddr("USER2");
        address user3 = makeAddr("USER3");

        rewarder.stake(user1, deposit);
        rewarder.stake(user2, deposit);
        rewarder.stake(user3, deposit);

        assertEq(rewarder.balanceOf(user1), deposit);
        assertEq(rewarder.balanceOf(user2), deposit);
        assertEq(rewarder.balanceOf(user3), deposit);

        assertEq(rewarder.totalSupply(), deposit * 3);
    }
}

contract Withdraw is MainRewarderTest {
    function test_DecreasesUsersBalancesAndTotalSupply() public {
        uint256 deposit = 1000;

        address user1 = makeAddr("USER1");
        address user2 = makeAddr("USER2");
        address user3 = makeAddr("USER3");

        // stake for 3 users
        rewarder.stake(user1, deposit);
        rewarder.stake(user2, deposit);
        rewarder.stake(user3, deposit);

        // withdraw for user3
        rewarder.withdraw(user3, deposit, false);

        assertEq(rewarder.balanceOf(user3), 0);
        assertEq(rewarder.totalSupply(), deposit * 2);
    }

    // Testing for edge cases.
    function test_QueueNewRewardsTwice_WhenNoSupply() public {
        rewardToken.mint(address(this), 100_000_000);

        uint256 newReward = 50_000_000;
        uint256 newReward2 = 50_000_000;

        rewardToken.approve(address(rewarder), newReward + newReward2);
        rewarder.queueNewRewards(newReward);

        // advance the blockNumber by durationInBlock / 2 to simulate that the period is almost finished.
        vm.roll(block.number + durationInBlock / 2);

        rewarder.queueNewRewards(newReward2);

        uint256 currentRewards = rewarder.currentRewards();
        uint256 localDurationInBlock = rewarder.durationInBlock();

        assertEq(rewarder.historicalRewards(), newReward + newReward2, "historicalRewards");
        assertEq(rewarder.rewardPerTokenStored(), 0, "rewardPerTokenStored");
        assertEq(currentRewards, newReward + newReward2, "currentRewards");
        // rewardRate = currentRewards / durationInBlock
        assertEq(rewarder.rewardRate(), currentRewards / localDurationInBlock, "rewardRate");
    }

    function test_RewardDistributionForThreeUsersAtDifferentIntervals() public {
        uint256 deposit = 1000;
        uint256 totalRewards = 1_000_000;

        address user1 = makeAddr("USER1");
        address user2 = makeAddr("USER2");
        address user3 = makeAddr("USER3");

        // Devides the durationInBlock into 10 intervals (100,000 / 10,000)
        uint256 interval = 10_000;

        // Queue new rewards
        rewardToken.mint(address(this), totalRewards);
        rewardToken.approve(address(rewarder), totalRewards);
        rewarder.queueNewRewards(totalRewards);

        // Wait to 1/10 of the period (block.number + interval) with 0 totalSupply and let user1 and user2 stake
        vm.roll(block.number + interval);
        rewarder.stake(user1, deposit);
        rewarder.stake(user2, deposit);

        // Move to 3/10 of the period (block.number + 3 * interval) and let user3 stake
        vm.roll(block.number + 3 * interval);
        rewarder.stake(user3, deposit);

        // Capture the balance of users before the rewards are distributed
        uint256 balanceBeforeUser1 = rewardToken.balanceOf(user1);
        uint256 balanceBeforeUser2 = rewardToken.balanceOf(user2);
        uint256 balanceBeforeUser3 = rewardToken.balanceOf(user3);

        // Move to the end of the period (block.number + 10 * interval + 1)
        vm.roll(block.number + 10 * interval + 1);

        // Claim rewards for all users
        vm.prank(user1);
        rewarder.getReward();
        vm.prank(user2);
        rewarder.getReward();
        vm.prank(user3);
        rewarder.getReward();

        // Capture the distributed rewards
        uint256 user1Reward = rewardToken.balanceOf(user1) - balanceBeforeUser1;
        uint256 user2Reward = rewardToken.balanceOf(user2) - balanceBeforeUser2;
        uint256 user3Reward = rewardToken.balanceOf(user3) - balanceBeforeUser3;

        assertEq(user1Reward + user2Reward + user3Reward, totalRewards, "Incorrect total rewards");
    }

    function test_QueueNewRewards_WhenNoSupply_And_Stake_After() public {
        rewardToken.mint(address(this), 100_000_000);

        uint256 newReward = 50_000_000;

        assertEq(rewarder.totalSupply(), 0, "totalSupply");
        rewardToken.approve(address(rewarder), newReward);
        rewarder.queueNewRewards(newReward);

        // Advance the blockNumber by durationInBlock / 2 to simulate that the period is almost finished.
        vm.roll(block.number + durationInBlock / 2);
        rewarder.stake(RANDOM, 1000);

        vm.roll(block.number + durationInBlock + 1);
        uint256 balanceBefore = rewardToken.balanceOf(RANDOM);
        vm.prank(RANDOM);
        rewarder.getReward();

        assertEq(rewardToken.balanceOf(RANDOM) - balanceBefore, newReward, "Incorrect reward");
    }
}<|MERGE_RESOLUTION|>--- conflicted
+++ resolved
@@ -71,17 +71,7 @@
         systemRegistry.setAccessController(address(accessController));
         rewardToken = new ERC20Mock("MAIN_REWARD", "MAIN_REWARD", address(this), 0);
         rewarder = new MainRewarderNotAbstract(
-<<<<<<< HEAD
-            systemRegistry,
-            stakeTracker,
-            address(rewardToken),
-            newRewardRatio,
-            durationInBlock,
-            Roles.LMP_REWARD_MANAGER_ROLE,
-            true
-=======
             systemRegistry, address(rewardToken), newRewardRatio, durationInBlock, Roles.LMP_REWARD_MANAGER_ROLE, true
->>>>>>> 25479c35
         );
 
         accessController.grantRole(Roles.LIQUIDATOR_ROLE, address(this));
@@ -92,17 +82,7 @@
 contract AddExtraReward is MainRewarderTest {
     function test_RevertIf_ExtraRewardNotAllowed() public {
         MainRewarderNotAbstract mainReward = new MainRewarderNotAbstract(
-<<<<<<< HEAD
-            systemRegistry,
-            stakeTracker,
-            address(rewardToken),
-            newRewardRatio,
-            durationInBlock,
-            Roles.LMP_REWARD_MANAGER_ROLE,
-            false
-=======
             systemRegistry, address(rewardToken), newRewardRatio, durationInBlock, Roles.LMP_REWARD_MANAGER_ROLE, false
->>>>>>> 25479c35
         );
 
         vm.expectRevert(abi.encodeWithSignature("ExtraRewardsNotAllowed()"));
